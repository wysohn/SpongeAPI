--- conflicted
+++ resolved
@@ -116,12 +116,6 @@
 
 sortClassFields {
     add 'main', 'org.spongepowered.api.data.key.Keys'
-<<<<<<< HEAD
-    add 'main', 'org.spongepowered.api.item.ItemTypes'
-    add 'main', 'org.spongepowered.api.block.BlockTypes'
-    add 'main', 'org.spongepowered.api.block.tileentity.TileEntityTypes'
-    add 'main', 'org.spongepowered.api.effect.sound.SoundTypes'
-=======
     add 'main', 'org.spongepowered.api.data.type.ArmorTypes'
     add 'main', 'org.spongepowered.api.data.type.Arts'
     add 'main', 'org.spongepowered.api.data.type.BannerPatternShapes'
@@ -221,7 +215,6 @@
     add 'main', 'org.spongepowered.api.world.gen.PopulatorTypes'
     add 'main', 'org.spongepowered.api.world.gen.WorldGeneratorModifiers'
     add 'main', 'org.spongepowered.api.world.weather.Weathers'
->>>>>>> 8b23bcf5
 }
 
 // Shaded API build (with all dependencies included)
