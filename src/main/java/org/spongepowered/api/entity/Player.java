/*
 * This file is part of Sponge, licensed under the MIT License (MIT).
 *
 * Copyright (c) SpongePowered.org <http://www.spongepowered.org>
 * Copyright (c) contributors
 *
 * Permission is hereby granted, free of charge, to any person obtaining a copy
 * of this software and associated documentation files (the "Software"), to deal
 * in the Software without restriction, including without limitation the rights
 * to use, copy, modify, merge, publish, distribute, sublicense, and/or sell
 * copies of the Software, and to permit persons to whom the Software is
 * furnished to do so, subject to the following conditions:
 *
 * The above copyright notice and this permission notice shall be included in
 * all copies or substantial portions of the Software.
 *
 * THE SOFTWARE IS PROVIDED "AS IS", WITHOUT WARRANTY OF ANY KIND, EXPRESS OR
 * IMPLIED, INCLUDING BUT NOT LIMITED TO THE WARRANTIES OF MERCHANTABILITY,
 * FITNESS FOR A PARTICULAR PURPOSE AND NONINFRINGEMENT. IN NO EVENT SHALL THE
 * AUTHORS OR COPYRIGHT HOLDERS BE LIABLE FOR ANY CLAIM, DAMAGES OR OTHER
 * LIABILITY, WHETHER IN AN ACTION OF CONTRACT, TORT OR OTHERWISE, ARISING FROM,
 * OUT OF OR IN CONNECTION WITH THE SOFTWARE OR THE USE OR OTHER DEALINGS IN
 * THE SOFTWARE.
 */

package org.spongepowered.api.entity;

import org.spongepowered.api.text.message.Message;
import org.spongepowered.api.text.chat.ChatPosition;
import org.spongepowered.api.text.title.Title;
import org.spongepowered.api.text.translation.locale.Locales;
import org.spongepowered.api.util.command.CommandSource;

import java.util.Locale;

public interface Player extends HumanEntity, CommandSource {

    /**
     * Gets the players last known username
     *
     * @return The player's last known username
     */
    String getName();

    /**
     * Gets the player's display name. If none set, returns their current username.
     *
     * @return The player's display name
     */
    String getDisplayName();

    /**
<<<<<<< HEAD
     * Returns whether the {@link Player} can fly via the fly key.
     *
     * @return {@code True} if the {@link Player} is allowed to fly
     */
    boolean getAllowFlight();

    /**
     * Sets if the {@link Player} can fly via the fly key.
     *
     * @param allowFlight {@code True} if the player is allowed to fly
     */
    void setAllowFlight(boolean allowFlight);
=======
     * Gets the locale used by the player.
     *
     * @return The player's locale
     * @see Locales
     */
    Locale getLocale();

    /**
     * Sends the plain text message(s) to the specified {@link ChatPosition} on the client.
     * <p>Use {@link #sendMessage(ChatPosition, Message...)} for a formatted message.</p>
     *
     * @param position The chat position to send the messages to
     * @param message The message(s) to send
     */
    void sendMessage(ChatPosition position, String... message);

    /**
     * Sends the message(s) to the specified {@link ChatPosition} on the client.
     *
     * @param position The chat position to send the messages to
     * @param messages The message(s) to send
     */
    void sendMessage(ChatPosition position, Message<?>... messages);

    /**
     * Sends the message(s) to the specified {@link ChatPosition} on the client.
     *
     * @param position The chat position to send the messages to
     * @param messages The message(s) to send
     */
    void sendMessage(ChatPosition position, Iterable<Message<?>> messages);
>>>>>>> d024326f

    /**
     * Sends a {@link Title} to this player. This is the same as calling
     * {@link Title#send(Player...)}.
     *
     * @param title The {@link Title} to send to the player
     */
    void sendTitle(Title title);

    /**
     * Removes the currently displayed {@link Title} from the player and resets
     * all settings back to default values.
     */
    void resetTitle();

    /**
     * Removes the currently displayed {@link Title} from the player's screen.
     */
    void clearTitle();

}<|MERGE_RESOLUTION|>--- conflicted
+++ resolved
@@ -50,7 +50,6 @@
     String getDisplayName();
 
     /**
-<<<<<<< HEAD
      * Returns whether the {@link Player} can fly via the fly key.
      *
      * @return {@code True} if the {@link Player} is allowed to fly
@@ -63,7 +62,8 @@
      * @param allowFlight {@code True} if the player is allowed to fly
      */
     void setAllowFlight(boolean allowFlight);
-=======
+
+    /*
      * Gets the locale used by the player.
      *
      * @return The player's locale
@@ -95,11 +95,9 @@
      * @param messages The message(s) to send
      */
     void sendMessage(ChatPosition position, Iterable<Message<?>> messages);
->>>>>>> d024326f
 
     /**
-     * Sends a {@link Title} to this player. This is the same as calling
-     * {@link Title#send(Player...)}.
+     * Sends a {@link Title} to this player.
      *
      * @param title The {@link Title} to send to the player
      */
