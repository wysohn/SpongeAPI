/*
 * This file is part of SpongeAPI, licensed under the MIT License (MIT).
 *
 * Copyright (c) SpongePowered <https://www.spongepowered.org>
 * Copyright (c) contributors
 *
 * Permission is hereby granted, free of charge, to any person obtaining a copy
 * of this software and associated documentation files (the "Software"), to deal
 * in the Software without restriction, including without limitation the rights
 * to use, copy, modify, merge, publish, distribute, sublicense, and/or sell
 * copies of the Software, and to permit persons to whom the Software is
 * furnished to do so, subject to the following conditions:
 *
 * The above copyright notice and this permission notice shall be included in
 * all copies or substantial portions of the Software.
 *
 * THE SOFTWARE IS PROVIDED "AS IS", WITHOUT WARRANTY OF ANY KIND, EXPRESS OR
 * IMPLIED, INCLUDING BUT NOT LIMITED TO THE WARRANTIES OF MERCHANTABILITY,
 * FITNESS FOR A PARTICULAR PURPOSE AND NONINFRINGEMENT. IN NO EVENT SHALL THE
 * AUTHORS OR COPYRIGHT HOLDERS BE LIABLE FOR ANY CLAIM, DAMAGES OR OTHER
 * LIABILITY, WHETHER IN AN ACTION OF CONTRACT, TORT OR OTHERWISE, ARISING FROM,
 * OUT OF OR IN CONNECTION WITH THE SOFTWARE OR THE USE OR OTHER DEALINGS IN
 * THE SOFTWARE.
 */
package org.spongepowered.api.world;

import com.flowpowered.math.vector.Vector3d;
import com.flowpowered.math.vector.Vector3i;
import org.spongepowered.api.effect.Viewer;
import org.spongepowered.api.entity.Entity;
import org.spongepowered.api.service.context.ContextSource;
import org.spongepowered.api.world.difficulty.Difficulty;
import org.spongepowered.api.world.explosion.Explosion;
import org.spongepowered.api.world.extent.Extent;
import org.spongepowered.api.world.extent.worker.MutableBlockVolumeWorker;
import org.spongepowered.api.world.gen.WorldGenerator;
import org.spongepowered.api.world.storage.WorldProperties;
import org.spongepowered.api.world.storage.WorldStorage;
import org.spongepowered.api.world.weather.WeatherUniverse;

import java.util.Map;
import java.util.Optional;
import java.util.UUID;

/**
 * A loaded Minecraft world.
 */
public interface World extends Extent, WeatherUniverse, Viewer, ContextSource {

    @Override
    default Location<World> getLocation(Vector3i position) {
        return new Location<>(this, position);
    }

    @Override
    default Location<World> getLocation(int x, int y, int z) {
        return getLocation(new Vector3i(x, y, z));
    }

    @Override
    default Location<World> getLocation(Vector3d position) {
        return new Location<>(this, position);
    }

    @Override
    default Location<World> getLocation(double x, double y, double z) {
        return getLocation(new Vector3d(x, y, z));
    }

<<<<<<< HEAD
=======
    // TODO remove when either IntelliJ fixes their editor, or DDoS changes the block worker api.
>>>>>>> 04a90f9b
    @Override
    MutableBlockVolumeWorker<? extends Extent> getBlockWorker();

    /**
     * Gets the {@link Difficulty} setting for this world.
     *
     * @return Difficulty of the world
     */
    Difficulty getDifficulty();

    /**
     * Gets the name of the world.
     *
     * <p>The world name may randomly generated or user-defined. It may or may
     * not be safe to be used in a filename.</p>
     *
     * @return The world name
     * @see #getUniqueId() A method to get a unique identifier
     */
    String getName();

    /**
     * Get the loaded chunk at the given position.
     *
     * @param position The position
     * @return The chunk, if available
     */
    Optional<Chunk> getChunk(Vector3i position);

    /**
     * Get the loaded chunk at the given position.
     *
     * @param x The x coordinate
     * @param y The y coordinate
     * @param z The z coordinate
     * @return The chunk, if available
     */
    Optional<Chunk> getChunk(int x, int y, int z);

    /**
     * Get the chunk at the given position if it exists or if
     * {@code shouldGenerate} is true and the chunk is generated.
     *
     * @param position The position
     * @param shouldGenerate True to generate a new chunk
     * @return The loaded or generated chunk, if already generated
     */
    Optional<Chunk> loadChunk(Vector3i position, boolean shouldGenerate);

    /**
     * Get the chunk at the given position if it exists or if
     * {@code shouldGenerate} is true and the chunk is generated.
     *
     * @param x The x coordinate
     * @param y The y coordinate
     * @param z The z coordinate
     * @param shouldGenerate True to generate a new chunk
     * @return The loaded or generated chunk, if already generated
     */
    Optional<Chunk> loadChunk(int x, int y, int z, boolean shouldGenerate);

    /**
     * Unloads the given chunk from the world. Returns a {@code boolean} flag
     * for whether the operation was successful.
     *
     * @param chunk The chunk to unload
     * @return Whether the operation was successful
     */
    boolean unloadChunk(Chunk chunk);

    /**
     * Returns a Collection of all actively loaded chunks in this world.
     *
     * <p>The ordering of the returned chunks is undefined.</p>
     *
     * @return The loaded chunks
     */
    Iterable<Chunk> getLoadedChunks();

    /**
     * Gets the entity whose {@link UUID} matches the provided id, possibly
     * returning no entity if the entity is not loaded or non-existant.
     *
     * <p>For world implementations, only some parts of the world is usually
     * loaded, so this method may return no entity if the entity is not
     * loaded.</p>
     *
     * @param uuid The unique id
     * @return An entity, if available
     */
    Optional<Entity> getEntity(UUID uuid);

    /**
     * Gets the world border for the world.
     *
     * @return The world border
     */
    WorldBorder getWorldBorder();

    /**
     * Returns a new builder for creating a task to pre-generate the chunks
     * inside a square border with a given center and diameter.
     *
     * @param center The center of the border
     * @param diameter The diameter of the border
     * @return The builder for the chunk pre-generate task
     * @see WorldBorder.ChunkPreGenerate
     */
    WorldBorder.ChunkPreGenerate newChunkPreGenerate(Vector3d center, double diameter);

    /**
     * Gets the specified GameRule value.
     **
     * @param gameRule The name of the GameRule.
     * @return The GameRule value, if it exists.
     */
    Optional<String> getGameRule(String gameRule);

    /**
     * Gets a map of the currently set game rules and their values.
     *
     * @return An immutable map of the game rules
     */
    Map<String, String> getGameRules();

    /**
     * Returns the {@link Dimension} of this world.
     *
     * @return The {@link Dimension}
     */
    Dimension getDimension();

    /**
     * Gets the {@link WorldGenerator} for this world.
     *
     * <p>Any changes made to the world generator will only affect newly
     * generated chunks.</p>
     *
     * @return The world generator
     */
    WorldGenerator getWorldGenerator();

    /**
     * Returns whether this {@link World}'s spawn chunks remain loaded when no
     * players are present. Note: This method will default to this {@link World}
     * 's {@link DimensionType}'s keepLoaded value unless a plugin overrides it.
     *
     * @return True if {@link World} remains loaded without players, false if
     *         not
     */
    boolean doesKeepSpawnLoaded();

    /**
     * Sets whether this {@link World}'s spawn chunks remain loaded when no
     * players are present. Note: This method will override the default
     * {@link DimensionType}'s keepLoaded value.
     *
     * @param keepLoaded Whether this {@link World}'s spawn chunks remain loaded
     *        without players
     */
    void setKeepSpawnLoaded(boolean keepLoaded);

    /**
     * Gets the associated {@link WorldStorage} persisting this world.
     *
     * @return The associated world storage
     */
    WorldStorage getWorldStorage();

    /**
     * Gets the {@link WorldCreationSettings} which were used to create this
     * world.
     *
     * @return The settings
     */
    WorldCreationSettings getCreationSettings();

    /**
     * Gets the properties for this world.
     *
     * @return The properties
     */
    WorldProperties getProperties();

    /**
     * Gets the {@link Location} of the spawn point.
     *
     * @return The location
     */
    Location<World> getSpawnLocation();

    /**
     * Causes an {@link Explosion} in a world.
     *
     * @param explosion The explosion to cause
     */
    void triggerExplosion(Explosion explosion);

    /**
     * Gets the teleporter agent, used for manipulating teleporters.
     *
     * @return The teleporter agent
     */
    TeleporterAgent getTeleporterAgent();

}<|MERGE_RESOLUTION|>--- conflicted
+++ resolved
@@ -67,10 +67,7 @@
         return getLocation(new Vector3d(x, y, z));
     }
 
-<<<<<<< HEAD
-=======
     // TODO remove when either IntelliJ fixes their editor, or DDoS changes the block worker api.
->>>>>>> 04a90f9b
     @Override
     MutableBlockVolumeWorker<? extends Extent> getBlockWorker();
 
