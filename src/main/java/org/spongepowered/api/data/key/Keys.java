/*
 * This file is part of SpongeAPI, licensed under the MIT License (MIT).
 *
 * Copyright (c) SpongePowered <https://www.spongepowered.org>
 * Copyright (c) contributors
 *
 * Permission is hereby granted, free of charge, to any person obtaining a copy
 * of this software and associated documentation files (the "Software"), to deal
 * in the Software without restriction, including without limitation the rights
 * to use, copy, modify, merge, publish, distribute, sublicense, and/or sell
 * copies of the Software, and to permit persons to whom the Software is
 * furnished to do so, subject to the following conditions:
 *
 * The above copyright notice and this permission notice shall be included in
 * all copies or substantial portions of the Software.
 *
 * THE SOFTWARE IS PROVIDED "AS IS", WITHOUT WARRANTY OF ANY KIND, EXPRESS OR
 * IMPLIED, INCLUDING BUT NOT LIMITED TO THE WARRANTIES OF MERCHANTABILITY,
 * FITNESS FOR A PARTICULAR PURPOSE AND NONINFRINGEMENT. IN NO EVENT SHALL THE
 * AUTHORS OR COPYRIGHT HOLDERS BE LIABLE FOR ANY CLAIM, DAMAGES OR OTHER
 * LIABILITY, WHETHER IN AN ACTION OF CONTRACT, TORT OR OTHERWISE, ARISING FROM,
 * OUT OF OR IN CONNECTION WITH THE SOFTWARE OR THE USE OR OTHER DEALINGS IN
 * THE SOFTWARE.
 */
package org.spongepowered.api.data.key;

import com.flowpowered.math.vector.Vector3d;
import com.flowpowered.math.vector.Vector3i;
import org.spongepowered.api.block.BlockState;
import org.spongepowered.api.block.BlockType;
import org.spongepowered.api.block.BlockTypes;
import org.spongepowered.api.block.tileentity.*;
import org.spongepowered.api.block.tileentity.carrier.*;
import org.spongepowered.api.data.manipulator.mutable.*;
import org.spongepowered.api.data.manipulator.mutable.block.*;
import org.spongepowered.api.data.manipulator.mutable.entity.*;
import org.spongepowered.api.data.manipulator.mutable.item.*;
import org.spongepowered.api.data.manipulator.mutable.tileentity.*;
import org.spongepowered.api.item.enchantment.Enchantment;
import org.spongepowered.api.data.property.entity.DominantHandProperty;
import org.spongepowered.api.data.type.*;
import org.spongepowered.api.data.value.immutable.ImmutableBoundedValue;
import org.spongepowered.api.data.value.mutable.*;
import org.spongepowered.api.effect.particle.ParticleType;
import org.spongepowered.api.effect.potion.PotionEffect;
import org.spongepowered.api.effect.potion.PotionEffectType;
import org.spongepowered.api.entity.*;
import org.spongepowered.api.entity.explosive.Explosive;
import org.spongepowered.api.entity.explosive.FusedExplosive;
import org.spongepowered.api.entity.hanging.ItemFrame;
import org.spongepowered.api.entity.hanging.Painting;
import org.spongepowered.api.entity.living.*;
import org.spongepowered.api.entity.living.animal.*;
import org.spongepowered.api.entity.living.golem.IronGolem;
import org.spongepowered.api.entity.living.monster.*;
import org.spongepowered.api.entity.living.animal.Horse;
import org.spongepowered.api.entity.living.animal.Llama;
import org.spongepowered.api.entity.living.animal.Parrot;
import org.spongepowered.api.entity.living.player.Player;
import org.spongepowered.api.entity.living.player.User;
import org.spongepowered.api.entity.living.player.gamemode.GameMode;
import org.spongepowered.api.entity.projectile.DamagingProjectile;
import org.spongepowered.api.entity.projectile.EnderPearl;
import org.spongepowered.api.entity.projectile.EyeOfEnder;
import org.spongepowered.api.entity.projectile.Firework;
import org.spongepowered.api.entity.projectile.arrow.Arrow;
import org.spongepowered.api.entity.projectile.explosive.fireball.Fireball;
import org.spongepowered.api.entity.vehicle.minecart.CommandBlockMinecart;
import org.spongepowered.api.entity.vehicle.minecart.Minecart;
import org.spongepowered.api.event.entity.SpawnEntityEvent.Spawner;
import org.spongepowered.api.extra.fluid.FluidStackSnapshot;
import org.spongepowered.api.extra.fluid.data.manipulator.mutable.FluidItemData;
import org.spongepowered.api.extra.fluid.data.manipulator.mutable.FluidTankData;
import org.spongepowered.api.item.FireworkEffect;
import org.spongepowered.api.item.ItemTypes;
import org.spongepowered.api.item.inventory.ItemStack;
import org.spongepowered.api.item.inventory.ItemStackSnapshot;
import org.spongepowered.api.item.merchant.TradeOffer;
import org.spongepowered.api.profile.GameProfile;
import org.spongepowered.api.statistic.Statistic;
import org.spongepowered.api.text.Text;
import org.spongepowered.api.util.Axis;
import org.spongepowered.api.util.Color;
import org.spongepowered.api.util.Direction;
import org.spongepowered.api.util.RespawnLocation;
import org.spongepowered.api.util.generator.dummy.DummyObjectProvider;
import org.spongepowered.api.util.rotation.Rotation;
import org.spongepowered.api.util.weighted.WeightedSerializableObject;
import org.spongepowered.api.world.explosion.Explosion;
import org.spongepowered.api.world.weather.Weather;

import java.time.Instant;
import java.util.List;
import java.util.UUID;

/**
 * An enumeration of known {@link Key}s used throughout the API.
 */
public final class Keys {

    // SORTFIELDS:ON

    /**
     * Represents the {@link Key} for the absoprtion amount of any {@link Living}
     * entity.
     *
     * @see AbsorptionData#absorption()
     */
    public static final Key<Value<Double>> ABSORPTION = DummyObjectProvider.createExtendedFor(Key.class, "ABSORPTION");

    /**
     * Represents the {@link Key} for the "affecting spawning" state of
     * {@link Player}s.
     *
     * <p>A {@link Player} who does not affect spawning will be treated as a
     * spectator in regards to spawning. A {@link MobSpawner} will not be
     * activated by his presence and mobs around him may naturally despawn
     * if there is no other Player around who affects spawning.</p>
     *
     * @see AffectsSpawningData#affectsSpawning()
     */
    public static final Key<Value<Boolean>> AFFECTS_SPAWNING = DummyObjectProvider.createExtendedFor(Key.class,"AFFECTS_SPAWNING");

    /**
     * Represents the {@link Key} for the age of any {@link Ageable} creature
     * in ticks.
     *
     * @see AgeableData#age()
     */
    public static final Key<MutableBoundedValue<Integer>> AGE = DummyObjectProvider.createExtendedFor(Key.class,"AGE");

    /**
     * Represents the {@link Key} for whether an {@link Agent}s AI is enabled.
     *
     * @see AgentData#aiEnabled()
     */
    public static final Key<Value<Boolean>> AI_ENABLED = DummyObjectProvider.createExtendedFor(Key.class,"AI_ENABLED");

    /**
     * Represents the {@link Key} for how angry an {@link Entity} is. This
     * applies mostly to {@link ZombiePigman}.
     *
     * <p>Unlike {@link #ANGRY}, the agressiveness represented by this key may
     * fade over time and the entity will become peaceful again once its anger
     * reaches its minimum.</p>
     *
     * @see AngerableData#angerLevel()
     */
    public static final Key<MutableBoundedValue<Integer>> ANGER = DummyObjectProvider.createExtendedFor(Key.class,"ANGER");

    /**
     * Represents the {@link Key} for whether an {@link Entity} is currently
     * aggressive. This mostly applies to wolves.
     *
     * @see AggressiveData#aggressive()
     */
    public static final Key<Value<Boolean>> ANGRY = DummyObjectProvider.createExtendedFor(Key.class,"ANGRY");

    /**
     * Represents the {@link Key} for the age (in ticks) of an
     * {@link AreaEffectCloud} created by a lingering potion.
     *
     * @see AreaEffectCloudData#age()
     */
    public static final Key<MutableBoundedValue<Integer>> AREA_EFFECT_CLOUD_AGE = DummyObjectProvider.createExtendedFor(Key.class,"AREA_EFFECT_CLOUD_AGE");

    /**
     * Represents the {@link Key} for the color of an {@link AreaEffectCloud}
     * created by a lingering potion.
     *
     * @see AreaEffectCloudData#color()
     */
    public static final Key<Value<Color>> AREA_EFFECT_CLOUD_COLOR = DummyObjectProvider.createExtendedFor(Key.class,"AREA_EFFECT_CLOUD_COLOR");

    /**
     * Represents the {@link Key} for the maximum age (in ticks) of an
     * {@link AreaEffectCloud} created by a lingering potion.
     *
     * @see AreaEffectCloudData#duration()
     */
    public static final Key<MutableBoundedValue<Integer>> AREA_EFFECT_CLOUD_DURATION = DummyObjectProvider.createExtendedFor(Key.class,"AREA_EFFECT_CLOUD_DURATION");

    /**
     * Represents the {@link Key} for the amount of ticks the duration of an
     * {@link AreaEffectCloud} is increased or reduced when it applies its
     * effect.
     *
     * @see AreaEffectCloudData#durationOnUse()
     */
    public static final Key<MutableBoundedValue<Integer>> AREA_EFFECT_CLOUD_DURATION_ON_USE = DummyObjectProvider.createExtendedFor(Key.class,"AREA_EFFECT_CLOUD_DURATION_ON_USE");

    /**
     * Represents the {@link Key} for the particle type of an
     * {@link AreaEffectCloud} created by a lingering potion.
     *
     * @see AreaEffectCloudData#particleType()
     */
    public static final Key<Value<ParticleType>> AREA_EFFECT_CLOUD_PARTICLE_TYPE = DummyObjectProvider.createExtendedFor(Key.class,"AREA_EFFECT_CLOUD_PARTICLE_TYPE");

    /**
     * Represents the {@link Key} for the radius of an {@link AreaEffectCloud}.
     *
     * @see AreaEffectCloudData#radius()
     */
    public static final Key<MutableBoundedValue<Double>> AREA_EFFECT_CLOUD_RADIUS = DummyObjectProvider.createExtendedFor(Key.class,"AREA_EFFECT_CLOUD_RADIUS");

    /**
     * Represents the {@link Key} for the amount the radius of an
     * {@link AreaEffectCloud} grows or shrinks each time it applies its
     * effect.
     *
     * @see AreaEffectCloudData#radiusOnUse()
     */
    public static final Key<MutableBoundedValue<Double>> AREA_EFFECT_CLOUD_RADIUS_ON_USE = DummyObjectProvider.createExtendedFor(Key.class,"AREA_EFFECT_CLOUD_RADIUS_ON_USE");

    /**
     * Represents the {@link Key} for the amount the radius of an
     * {@link AreaEffectCloud} grows or shrinks per tick.
     *
     * @see AreaEffectCloudData#radiusOnUse()
     */
    public static final Key<MutableBoundedValue<Double>> AREA_EFFECT_CLOUD_RADIUS_PER_TICK = DummyObjectProvider.createExtendedFor(Key.class,"AREA_EFFECT_CLOUD_RADIUS_PER_TICK");

    /**
     * Represents the {@link Key} for the delay (in ticks) after which an
     * {@link AreaEffectCloud} will reapply its effect on a previously
     * affected {@link Entity}.
     *
     * @see AreaEffectCloudData#applicationDelay()
     */
    public static final Key<MutableBoundedValue<Integer>> AREA_EFFECT_CLOUD_REAPPLICATION_DELAY = DummyObjectProvider.createExtendedFor(Key.class,"AREA_EFFECT_CLOUD_REAPPLICATION_DELAY");

    /**
     * Represents the {@link Key} for the duration in ticks after which an
     * {@link AreaEffectCloud} will begin to apply its effect to entities.
     *
     * @see AreaEffectCloudData#waitTime()
     */
    public static final Key<MutableBoundedValue<Integer>> AREA_EFFECT_CLOUD_WAIT_TIME = DummyObjectProvider.createExtendedFor(Key.class,"AREA_EFFECT_CLOUD_WAIT_TIME");

    /**
     * Represents the {@link Key} for whether an {@link ArmorStand}'s arms are
     * visible.
     *
     * @see ArmorStandData#arms()
     */
    public static final Key<Value<Boolean>> ARMOR_STAND_HAS_ARMS = DummyObjectProvider.createExtendedFor(Key.class,"ARMOR_STAND_HAS_ARMS");

    /**
     * Represents the {@link Key} for whether an {@link ArmorStand} has a
     * visible base plate.
     *
     * @see ArmorStandData#basePlate()
     */
    public static final Key<Value<Boolean>> ARMOR_STAND_HAS_BASE_PLATE = DummyObjectProvider.createExtendedFor(Key.class,"ARMOR_STAND_HAS_BASE_PLATE");

    /**
     * Represents the {@link Key} for whether an {@link ArmorStand} is small.
     *
     * @see ArmorStandData#small()
     */
    public static final Key<Value<Boolean>> ARMOR_STAND_IS_SMALL = DummyObjectProvider.createExtendedFor(Key.class,"ARMOR_STAND_IS_SMALL");

    /**
     * Represents the {@link Key} for whether an {@link ArmorStand} has a
     * significantly smaller collision box in order to act as a marker.
     *
     * @see ArmorStandData#marker()
     */
    public static final Key<Value<Boolean>> ARMOR_STAND_MARKER = DummyObjectProvider.createExtendedFor(Key.class,"ARMOR_STAND_MARKER");

    /**
     * Represents the {@link Key} for the type of {@link Art} shown by
     * (usually) a {@link Painting}.
     *
     * @see ArtData
     */
    public static final Key<Value<Art>> ART = DummyObjectProvider.createExtendedFor(Key.class,"ART");

    /**
     * Represents the {@link Key} for representing whether a {@link BlockState}
     * is "attached" to another block.
     *
     * @see AttachedData#attached()
     */
    public static final Key<Value<Boolean>> ATTACHED = DummyObjectProvider.createExtendedFor(Key.class,"ATTACHED");

    /**
     * Represents the {@link Key} for the damage dealt by a
     * {@link DamagingProjectile}, e.g. an {@link Arrow}.
     *
     * @see DamagingData#damage()
     */
    public static final Key<MutableBoundedValue<Double>> ATTACK_DAMAGE = DummyObjectProvider.createExtendedFor(Key.class,"ATTACK_DAMAGE");

    /**
     * Represents the {@link Key} for representing the {@link Axis} direction
     * of a {@link BlockState}.
     *
     * @see AxisData
     */
    public static final Key<Value<Axis>> AXIS = DummyObjectProvider.createExtendedFor(Key.class,"AXIS");

    /**
     * Represents the {@link Key} for a {@link Banner}'s base {@link DyeColor}.
     *
     * @see BannerData#baseColor()
     */
    public static final Key<Value<DyeColor>> BANNER_BASE_COLOR = DummyObjectProvider.createExtendedFor(Key.class,"BANNER_BASE_COLOR");

    /**
     * Represents the {@link Key} for a {@link Banner}'s patterns.
     *
     * @see BannerData#patternsList()
     */
    public static final Key<PatternListValue> BANNER_PATTERNS = DummyObjectProvider.createExtendedFor(Key.class,"BANNER_PATTERNS");

    /**
     * Represents the {@link Key} for the width of the physical form of an
     * {@link Entity}.
     *
     * <p>Together with {@link #HEIGHT} this defines the size of an
     * {@link Entity}.</p>
     *
     * @see SizeData#base()
     */
    public static final Key<MutableBoundedValue<Float>> BASE_SIZE = DummyObjectProvider.createExtendedFor(Key.class,"BASE_SIZE");

    /**
     * Represents the {@link Key} for the base vehicle a passenger is riding
     * at the moment. This may be different from {@link Keys#VEHICLE} as the
     * vehicle an {@link Entity} is riding may itself be the passenger of
     * another vehicle.
     *
     * @see VehicleData#baseVehicle()
     */
    public static final Key<Value<EntitySnapshot>> BASE_VEHICLE = DummyObjectProvider.createExtendedFor(Key.class,"BASE_VEHICLE");

    /**
     * Represents the {@link Key} for a {@link Beacon}'s primary effect.
     *
     * @see BeaconData#primaryEffect()
     */
    public static final Key<OptionalValue<PotionEffectType>> BEACON_PRIMARY_EFFECT = DummyObjectProvider.createExtendedFor(Key.class,"BEACON_PRIMARY_EFFECT");

    /**
     * Represents the {@link Key} for a {@link Beacon}'s secondary effect.
     *
     * @see BeaconData#secondaryEffect()
     */
    public static final Key<OptionalValue<PotionEffectType>> BEACON_SECONDARY_EFFECT = DummyObjectProvider.createExtendedFor(Key.class,"BEACON_SECONDARY_EFFECT");

    /**
     * Represents the {@link Key} for representing the {@link BigMushroomType}
     * of a {@link BlockState}.
     *
     * @see BigMushroomData
     */
    public static final Key<Value<BigMushroomType>> BIG_MUSHROOM_TYPE = DummyObjectProvider.createExtendedFor(Key.class,"BIG_MUSHROOM_TYPE");

    /**
     * Represents the {@link Key} for the rotation of specific body parts.
     *
     * <p>This value provides a mapping, effectively combining the data
     * referenced by {@link #HEAD_ROTATION}, {@link #CHEST_ROTATION},
     * {@link #RIGHT_ARM_ROTATION}, {@link #LEFT_ARM_ROTATION},
     * {@link #RIGHT_LEG_ROTATION}, and {@link #LEFT_LEG_ROTATION}.</p>
     *
     * @see BodyPartRotationalData#partRotation()
     */
    public static final Key<MapValue<BodyPart, Vector3d>> BODY_ROTATIONS = DummyObjectProvider.createExtendedFor(Key.class,"BODY_ROTATIONS");

    /**
     * Represents the {@link Key} for the author of a
     * {@link ItemTypes#WRITTEN_BOOK}.
     *
     * @see AuthorData#author()
     */
    public static final Key<Value<Text>> BOOK_AUTHOR = DummyObjectProvider.createExtendedFor(Key.class,"BOOK_AUTHOR");

    /**
     * Represents the {@link Key} for the content of a
     * {@link ItemTypes#WRITTEN_BOOK}.
     *
     * @see PagedData#pages()
     */
    public static final Key<ListValue<Text>> BOOK_PAGES = DummyObjectProvider.createExtendedFor(Key.class,"BOOK_PAGES");

    /**
     * Represents the {@link Key} for the {@link BlockType}s able to be broken
     * by an item.
     *
     * @see BreakableData#breakable()
     */
    public static final Key<SetValue<BlockType>> BREAKABLE_BLOCK_TYPES = DummyObjectProvider.createExtendedFor(Key.class,"BREAKABLE_BLOCK_TYPES");

    /**
     * Represents the {@link Key} for representing the {@link BrickType}
     * of a {@link BlockState}.
     *
     * @see BrickData
     */
    public static final Key<Value<BrickType>> BRICK_TYPE = DummyObjectProvider.createExtendedFor(Key.class,"BRICK_TYPE");

    /**
     * Represents the {@link Key} for whether an {@link Entity} can breed.
     *
     * @see BreedableData#breedable()
     */
    public static final Key<Value<Boolean>> CAN_BREED = DummyObjectProvider.createExtendedFor(Key.class,"CAN_BREED");

    /**
     * Represents the {@link Key} for whether a {@link FallingBlock} can drop
     * as an item.
     *
     * @see FallingBlockData#canDropAsItem()
     */
    public static final Key<Value<Boolean>> CAN_DROP_AS_ITEM = DummyObjectProvider.createExtendedFor(Key.class,"CAN_DROP_AS_ITEM");

    /**
     * Represents the {@link Key} for whether a {@link Humanoid} can fly.
     *
     * <p>For a {@link Player} this means he is able to toggle flight mode by
     * double-tapping his jump button.</p>
     *
     * @see FlyingAbilityData#canFly()
     */
    public static final Key<Value<Boolean>> CAN_FLY = DummyObjectProvider.createExtendedFor(Key.class,"CAN_FLY");

    /**
     * Represents the {@link Key} for whether a {@link Living} entity may
     * change blocks. This mostly applies to {@link Enderman} or
     * {@link Creeper}s, but also to some projectiles like {@link Fireball}s.
     *
     * @see GriefingData#canGrief()
     */
    public static final Key<Value<Boolean>> CAN_GRIEF = DummyObjectProvider.createExtendedFor(Key.class,"CAN_GRIEF");

    /**
     * Represents the {@link Key} for whether a {@link FallingBlock} will place
     * itself upon landing.
     *
     * @see FallingBlockData#canPlaceAsBlock()
     */
    public static final Key<Value<Boolean>> CAN_PLACE_AS_BLOCK = DummyObjectProvider.createExtendedFor(Key.class,"CAN_PLACE_AS_BLOCK");

    /**
     * Represents the {@link Key} for the {@link Villager}'s {@link Career}.
     *
     * @see CareerData
     */
    public static final Key<Value<Career>> CAREER = DummyObjectProvider.createExtendedFor(Key.class,"CAREER");

    /**
     * Represents the {@link Key} for the rotation of the
     * {@link BodyParts#CHEST}.
     *
     * @see BodyPartRotationalData#bodyRotation()
     */
    public static final Key<Value<Vector3d>> CHEST_ROTATION = DummyObjectProvider.createExtendedFor(Key.class,"CHEST_ROTATION");

    /**
     * Represents the {@link Key} for the {@link CoalType} of an
     * {@link ItemStack} or {@link ItemStackSnapshot} of type
     * {@link ItemTypes#COAL}.
     *
     * @see CoalData
     */
    public static final Key<Value<CoalType>> COAL_TYPE = DummyObjectProvider.createExtendedFor(Key.class,"COAL_TYPE");

    /**
     * Represents the {@link Key} for the {@link Color} of an
     * {@link ItemStack}.
     *
     * @see ColoredData#color()
     */
    public static final Key<Value<Color>> COLOR = DummyObjectProvider.createExtendedFor(Key.class,"COLOR");

    /**
     * Represents a key for the stored command, mostly related to
     * {@link CommandBlock}s and {@link CommandBlockMinecart}s.
     *
     * @see CommandData#storedCommand()
     */
    public static final Key<Value<String>> COMMAND = DummyObjectProvider.createExtendedFor(Key.class,"COMMAND");

    /**
     * Represents the {@link Key} for representing the {@link ComparatorType}
     * of a {@link BlockState}.
     *
     * @see ComparatorData
     */
    public static final Key<Value<ComparatorType>> COMPARATOR_TYPE = DummyObjectProvider.createExtendedFor(Key.class,"COMPARATOR_TYPE");

    /**
     * Represents the {@link Key} for representing the connected directions
     * of a {@link BlockState}.
     *
     * @see ConnectedDirectionData#connectedDirections()
     */
    public static final Key<SetValue<Direction>> CONNECTED_DIRECTIONS = DummyObjectProvider.createExtendedFor(Key.class,"CONNECTED_DIRECTIONS");

    /**
     * Represents the {@link Key} for representing the "connected to the east"
     * of a {@link BlockState}.
     *
     * @see ConnectedDirectionData#connectedEast()
     */
    public static final Key<Value<Boolean>> CONNECTED_EAST = DummyObjectProvider.createExtendedFor(Key.class,"CONNECTED_EAST");

    /**
     * Represents the {@link Key} for representing the "connected to the north"
     * state of a {@link BlockState}.
     *
     * @see ConnectedDirectionData#connectedNorth()
     */
    public static final Key<Value<Boolean>> CONNECTED_NORTH = DummyObjectProvider.createExtendedFor(Key.class,"CONNECTED_NORTH");

    /**
     * Represents the {@link Key} for representing the "connected to the south"
     * state of a {@link BlockState}.
     *
     * @see ConnectedDirectionData#connectedSouth()
     */
    public static final Key<Value<Boolean>> CONNECTED_SOUTH = DummyObjectProvider.createExtendedFor(Key.class,"CONNECTED_SOUTH");

    /**
     * Represents the {@link Key} for representing the "connected to the west"
     * state of a {@link BlockState}.
     *
     * @see ConnectedDirectionData#connectedWest()
     */
    public static final Key<Value<Boolean>> CONNECTED_WEST = DummyObjectProvider.createExtendedFor(Key.class,"CONNECTED_WEST");

    /**
     * Represents the {@link Key} for the amount of experience points stored
     * by an {@link ExperienceOrb}.
     *
     * @see ExpOrbData#experience()
     */
    public static final Key<MutableBoundedValue<Integer>> CONTAINED_EXPERIENCE = DummyObjectProvider.createExtendedFor(Key.class,"CONTAINED_EXPERIENCE");

    /**
     * Represents the {@link Key} for the type of {@link CookedFish} an
     * {@link ItemStack} with {@link ItemTypes#COOKED_FISH} has.
     *
     * @see CookedFishData
     */
    public static final Key<Value<CookedFish>> COOKED_FISH = DummyObjectProvider.createExtendedFor(Key.class,"COOKED_FISH");

    /**
     * Represents the {@link Key} for the amount of ticks a {@link Hopper} has
     * to cool down before transferring the next item.
     *
     * @see CooldownData#cooldown()
     */
    public static final Key<MutableBoundedValue<Integer>> COOLDOWN = DummyObjectProvider.createExtendedFor(Key.class,"COOLDOWN");

    /**
     * Represents the {@link Key} for whether a {@link Creeper} is charged.
     *
     * @see ChargedData#charged()
     */
    public static final Key<Value<Boolean>> CREEPER_CHARGED = DummyObjectProvider.createExtendedFor(Key.class,"CREEPER_CHARGED");

    /**
     * Represents the {@link Key} for whether the next attack of an
     * {@link Entity} will be a critical hit.
     *
     * @see CriticalHitData#criticalHit()
     */
    public static final Key<Value<Boolean>> CRITICAL_HIT = DummyObjectProvider.createExtendedFor(Key.class,"CRITICAL_HIT");

    /**
     * Represents the {@link Key} for whether a custom name is visible on an
     * {@link Entity}.
     *
     * @see CustomNameVisibleData#customNameVisible()
     */
    public static final Key<Value<Boolean>> CUSTOM_NAME_VISIBLE = DummyObjectProvider.createExtendedFor(Key.class,"CUSTOM_NAME_VISIBLE");

    /**
     * Represents the {@link Key} for the damage dealt towards entities of a
     * specific {@link EntityType}. Types not present in this mapping will be
     * dealt damage to according to {@link #ATTACK_DAMAGE}.
     *
     * @see DamagingData#damageForEntity()
     */
    public static final Key<MapValue<EntityType, Double>> DAMAGE_ENTITY_MAP = DummyObjectProvider.createExtendedFor(Key.class,"DAMAGE_ENTITY_MAP");

    /**
     * Represents the {@link Key} for representing whether a {@link BlockState}
     * will decay. This usually applies to {@link BlockTypes#LEAVES}.
     *
     * @see DecayableData#decayable()
     */
    public static final Key<Value<Boolean>> DECAYABLE = DummyObjectProvider.createExtendedFor(Key.class,"DECAYABLE");

    /**
     * Represents the {@link Key} for the delay on a redstone repeater.
     *
     * @see DelayableData#delay()
     */
    public static final Key<MutableBoundedValue<Integer>> DELAY = DummyObjectProvider.createExtendedFor(Key.class,"DELAY");

    /**
     * Represents the {@link Key} for representing the despawn delay
     * of an {@link Item}.
     *
     * @see DespawnDelayData#delay()
     */
    public static final Key<MutableBoundedValue<Integer>> DESPAWN_DELAY = DummyObjectProvider.createExtendedFor(Key.class,"DESPAWN_DELAY");

    /**
     * Represents the {@link Key} for representing the {@link Direction}
     * of a {@link BlockState}.
     *
     * @see DirectionalData#direction()
     */
    public static final Key<Value<Direction>> DIRECTION = DummyObjectProvider.createExtendedFor(Key.class,"DIRECTION");

    /**
     * Represents the {@link Key} for representing the {@link DirtType}
     * of a {@link BlockState}.
     *
     * @see DirtData
     */
    public static final Key<Value<DirtType>> DIRT_TYPE = DummyObjectProvider.createExtendedFor(Key.class,"DIRT_TYPE");

    /**
     * Represents the {@link Key} for representing the "disarmed" state
     * of a {@link BlockState}. This usually applies to
     * {@link BlockTypes#TRIPWIRE}s and {@link BlockTypes#TRIPWIRE_HOOK}s.
     *
     * @see DisarmedData#disarmed()
     */
    public static final Key<Value<Boolean>> DISARMED = DummyObjectProvider.createExtendedFor(Key.class,"DISARMED");

    /**
     * Represents the {@link Key} for representing the {@link DisguisedBlockType}
     * of a {@link BlockState}.
     *
     * @see DisguisedBlockData
     */
    public static final Key<Value<DisguisedBlockType>> DISGUISED_BLOCK_TYPE = DummyObjectProvider.createExtendedFor(Key.class,"DISGUISED_BLOCK_TYPE");

    /**
     * Represents the {@link Key} for the display name of an {@link Entity},
     * {@link ItemStack} or {@link TileEntity}.
     *
     * <p>On a {@link ItemTypes#WRITTEN_BOOK} item this will also set the title
     * of the book.</p>
     *
     * @see DisplayNameData#displayName()
     */
    public static final Key<Value<Text>> DISPLAY_NAME = DummyObjectProvider.createExtendedFor(Key.class,"DISPLAY_NAME");

    /**
     * Represents the {@link Key} for representing the dominant {@link HandPreference}
     * of a {@link Living} entity.
     *
     * <p><em>NOTE:</em> Does not apply to {@link Player}s as their
     * {@link HandPreference} can not be changed server-side.
     * See {@link DominantHandProperty}.</p>
     *
     * @see DominantHandData#dominantHand()
     */
    public static final Key<Value<HandPreference>> DOMINANT_HAND = DummyObjectProvider.createExtendedFor(Key.class,"DOMINANT_HAND");

    /**
     * Represents the {@link Key} for representing the {@link DoublePlantType}
     * of a {@link BlockState}.
     *
     * @see DoublePlantData
     */
    public static final Key<Value<DoublePlantType>> DOUBLE_PLANT_TYPE = DummyObjectProvider.createExtendedFor(Key.class,"DOUBLE_PLANT_TYPE");

    /**
     * Represents the {@link Key} for the color of a dyeable block, item or
     * entity.
     *
     * @see DyeableData
     */
    public static final Key<Value<DyeColor>> DYE_COLOR = DummyObjectProvider.createExtendedFor(Key.class,"DYE_COLOR");

    /**
     * Represents the {@link Key} for representing the age of
     * an {@link EndGateway}.
     *
     * @see EndGatewayData#age()
     */
    public static final Key<Value<Long>> END_GATEWAY_AGE = DummyObjectProvider.createExtendedFor(Key.class,"END_GATEWAY_AGE");

    /**
     * Represents the {@link Key} for representing the teleport cooldown of
     * an {@link EndGateway}.
     *
     * @see EndGatewayData#teleportCooldown()
     */
    public static final Key<Value<Integer>> END_GATEWAY_TELEPORT_COOLDOWN = DummyObjectProvider.createExtendedFor(Key.class,"END_GATEWAY_TELEPORT_COOLDOWN");

    /**
     * Represents the {@link Key} for representing if the exact teleport location
     * should be used with a {@link EndGateway}.
     *
     * @see EndGatewayData#exactTeleport()
     */
    public static final Key<Value<Boolean>> EXACT_TELEPORT = DummyObjectProvider.createExtendedFor(Key.class,"EXACT_TELEPORT");

    /**
     * Represents the {@link Key} for the current level of exhaustion of a
     * {@link Humanoid}.
     *
     * <p>Exhaustion will <em>decrease</em> on activities like walking, running
     * or jumping. Once it reaches 0, the {@link #SATURATION} will decrease and
     * the exhaustion level will be reset to its maximum.</p>
     *
     * @see FoodData#exhaustion()
     */
    public static final Key<MutableBoundedValue<Double>> EXHAUSTION = DummyObjectProvider.createExtendedFor(Key.class,"EXHAUSTION");

    /**
     * Represents the {@link Key} for representing the exit
     * portal {@link Vector3i location} of an {@link EndGateway}.
     *
     * @see EndGatewayData#exitPosition()
     */
    public static final Key<Value<Vector3i>> EXIT_POSITION = DummyObjectProvider.createExtendedFor(Key.class,"EXIT_PORTAL");

    /**
     * Represents the {@link Key} for the total experience a {@link Player}
     * requires to advance from his current level to the next one.
     *
     * @see ExperienceHolderData#getExperienceBetweenLevels()
     */
    public static final Key<ImmutableBoundedValue<Integer>> EXPERIENCE_FROM_START_OF_LEVEL = DummyObjectProvider.createExtendedFor(Key.class,"EXPERIENCE_FROM_START_OF_LEVEL");

    /**
     * Represents the {@link Key} for the current level a {@link Player} has.
     *
     * @see ExperienceHolderData#level()
     */
    public static final Key<MutableBoundedValue<Integer>> EXPERIENCE_LEVEL = DummyObjectProvider.createExtendedFor(Key.class,"EXPERIENCE_LEVEL");

    /**
     * Represents the {@link Key} for the amount of experience a {@link Player}
     * has collected towards the next level.
     *
     * @see ExperienceHolderData#experienceSinceLevel()
     */
    public static final Key<MutableBoundedValue<Integer>> EXPERIENCE_SINCE_LEVEL = DummyObjectProvider.createExtendedFor(Key.class,"EXPERIENCE_SINCE_LEVEL");

    /**
     * Represents the {@link Key} for after how many ticks an entity or
     * {@link Weather} will last before expiring.
     *
     * <p>Usually applies to {@link Endermite}s or {@link Item}s.</p>
     *
     * @see ExpirableData#expireTicks()
     */
    public static final Key<MutableBoundedValue<Integer>> EXPIRATION_TICKS = DummyObjectProvider.createExtendedFor(Key.class,"EXPIRATION_TICKS");

    /**
     * Represents the {@link Key} for the radius of the {@link Explosion} to
     * be created by detonating an {@link Explosive}.
     *
     * <p>May be absent if the explosion radius is unknown because it is either
     * determined randomly at the time of the explosion or computed from the
     * context in which the {@link Explosive} explodes.</p>
     *
     * @see ExplosionRadiusData#explosionRadius()
     */
    public static final Key<OptionalValue<Integer>> EXPLOSION_RADIUS = DummyObjectProvider.createExtendedFor(Key.class,"EXPLOSION_RADIUS");

    /**
     * Represents the {@link Key} for representing whether a {@link Piston} is
     * currently extended.
     *
     * @see ExtendedData#extended()
     */
    public static final Key<Value<Boolean>> EXTENDED = DummyObjectProvider.createExtendedFor(Key.class,"EXTENDED");

    /**
     * Represents the {@link Key} for whether a {@link FallingBlock} will
     * damage an {@link Entity} it lands on.
     *
     * @see FallingBlockData#canHurtEntities()
     */
    public static final Key<Value<Boolean>> FALLING_BLOCK_CAN_HURT_ENTITIES = DummyObjectProvider.createExtendedFor(Key.class,"FALLING_BLOCK_CAN_HURT_ENTITIES");

    /**
     * Represents the {@link Key} for the {@link BlockState} of a
     * {@link FallingBlock}.
     *
     * @see FallingBlockData#blockState()
     */
    public static final Key<Value<BlockState>> FALLING_BLOCK_STATE = DummyObjectProvider.createExtendedFor(Key.class,"FALLING_BLOCK_STATE");

    /**
     * Represents the {@link Key} for how much damage a {@link FallingBlock}
     * deals to {@link Living} entities it hits.
     *
     * <p>This damage is capped by {@link #MAX_FALL_DAMAGE}.</p>
     *
     * @see FallingBlockData#fallDamagePerBlock()
     */
    public static final Key<MutableBoundedValue<Double>> FALL_DAMAGE_PER_BLOCK = DummyObjectProvider.createExtendedFor(Key.class,"FALL_DAMAGE_PER_BLOCK");

    /**
     * Represents the {@link Key} for representing the distance an entity has
     * fallen.
     *
     * @see FallDistanceData#fallDistance()
     */
    public static final Key<MutableBoundedValue<Float>> FALL_DISTANCE = DummyObjectProvider.createExtendedFor(Key.class,"FALL_DISTANCE");

    /**
     * Represents the {@link Key} for the amount of ticks a
     * {@link FallingBlock} has been falling for.
     *
     * @see FallingBlockData#fallTime()
     */
    public static final Key<Value<Integer>> FALL_TIME = DummyObjectProvider.createExtendedFor(Key.class,"FALL_TIME");

    /**
     * Represents the {@link Key} for representing the "filled" state
     * of a {@link BlockState}.
     *
     * <p>Usually applies to {@link BlockTypes#END_PORTAL_FRAME}s.</p>
     *
     * @see FilledData#filled()
     */
    public static final Key<Value<Boolean>> FILLED = DummyObjectProvider.createExtendedFor(Key.class,"FILLED");

    /**
     * Represents the {@link Key} for the {@link FireworkEffect}s of a
     * {@link ItemTypes#FIREWORK_CHARGE}, {@link ItemTypes#FIREWORKS} or a
     * {@link Firework}.
     *
     * @see FireworkEffectData#effects()
     */
    public static final Key<ListValue<FireworkEffect>> FIREWORK_EFFECTS = DummyObjectProvider.createExtendedFor(Key.class,"FIREWORK_EFFECTS");

    /**
     * Represents the {@link Key} for the flight duration of a firework.
     *
     * <p>The duration is tiered and will stay partially random. A rocket will
     * fly for roughly {@code modifier * 10 + (random number from 0 to 13)}
     * ticks in Vanilla Minecraft.</p>
     *
     * @see FireworkRocketData#flightModifier()
     */
    public static final Key<MutableBoundedValue<Integer>> FIREWORK_FLIGHT_MODIFIER = DummyObjectProvider.createExtendedFor(Key.class,"FIREWORK_FLIGHT_MODIFIER");

    /**
     * Represents the {@link Key} for the delay in ticks until the
     * {@link Entity} will be damaged by the fire.
     *
     * @see IgniteableData#fireDelay()
     */
    public static final Key<MutableBoundedValue<Integer>> FIRE_DAMAGE_DELAY = DummyObjectProvider.createExtendedFor(Key.class,"FIRE_DAMAGE_DELAY");

    /**
     * Represents the {@link Key} for the amount of ticks an
     * {@link Entity} is still burning.
     *
     * @see IgniteableData#fireTicks()
     */
    public static final Key<MutableBoundedValue<Integer>> FIRE_TICKS = DummyObjectProvider.createExtendedFor(Key.class,"FIRE_TICKS");

    /**
     * Represents the {@link Key} for the time a {@link Player} first played
     * on the Server.
     *
     * @see JoinData#firstPlayed()
     */
    public static final Key<Value<Instant>> FIRST_DATE_PLAYED = DummyObjectProvider.createExtendedFor(Key.class,"FIRST_DATE_PLAYED");

    /**
     * Represents the {@link Key} for the {@link Fish} type an {@link Item} or
     * {@link ItemStack} may have.
     *
     * <p>Only for {@link ItemTypes#FISH}, for {@link ItemTypes#COOKED_FISH}
     * see {@link #COOKED_FISH}.</p>
     *
     * @see FishData
     */
    public static final Key<Value<Fish>> FISH_TYPE = DummyObjectProvider.createExtendedFor(Key.class,"FISH_TYPE");

    /**
     * Represents the {@link Key} for representing the
     * {@link FluidStackSnapshot} contained within an item container. Item
     * containers may include buckets and other mod added items.
     *
     * @see FluidItemData#fluid()
     */
    public static final Key<Value<FluidStackSnapshot>> FLUID_ITEM_STACK = DummyObjectProvider.createExtendedFor(Key.class,"FLUID_ITEM_STACK");

    /**
     * Represents the {@link Key} for representing the "fluid level" state
     * of a {@link BlockState}.
     *
     * @see FluidLevelData#level()
     */
    public static final Key<MutableBoundedValue<Integer>> FLUID_LEVEL = DummyObjectProvider.createExtendedFor(Key.class,"FLUID_LEVEL");

    /**
     * Represents the {@link Key} for representing the directional tank
     * information.
     *
     * @see FluidTankData#fluids()
     */
    public static final Key<MapValue<Direction, List<FluidStackSnapshot>>> FLUID_TANK_CONTENTS = DummyObjectProvider.createExtendedFor(Key.class,"FLUID_TANK_CONTENTS");

    /**
     * Represents the {@link Key} for the speed at which an entity flies.
     *
     * @see MovementSpeedData#flySpeed()
     */
    public static final Key<Value<Double>> FLYING_SPEED = DummyObjectProvider.createExtendedFor(Key.class,"FLYING_SPEED");

    /**
     * Represents the {@link Key} for the food level of a {@link Humanoid}.
     *
     * @see FoodData#foodLevel()
     */
    public static final Key<MutableBoundedValue<Integer>> FOOD_LEVEL = DummyObjectProvider.createExtendedFor(Key.class,"FOOD_LEVEL");

    /**
     * Represents the {@link Key} for the time a {@link FusedExplosive}'s fuse
     * will burn before the explosion.
     *
     * @see FuseData#fuseDuration()
     */
    public static final Key<Value<Integer>> FUSE_DURATION = DummyObjectProvider.createExtendedFor(Key.class,"FUSE_DURATION");

    /**
     * Represents the {@link Key} for the {@link GameMode} a {@link Humanoid}
     * has.
     *
     * @see GameModeData
     */
    public static final Key<Value<GameMode>> GAME_MODE = DummyObjectProvider.createExtendedFor(Key.class,"GAME_MODE");

    /**
     * Represents the {@link Key} for the generation of a
     * {@link ItemTypes#WRITTEN_BOOK}. Depending on the book's generation
     * it may be impossible to copy it.
     *
     * @see GenerationData#generation()
     */
    public static final Key<MutableBoundedValue<Integer>> GENERATION = DummyObjectProvider.createExtendedFor(Key.class,"GENERATION");

    /**
     * Represents the {@link Key} for representing whether an entity has a
     * glowing outline.
     *
     * @see GlowingData#glowing()
     */
    public static final Key<Value<Boolean>> GLOWING = DummyObjectProvider.createExtendedFor(Key.class,"GLOWING");

    /**
     * Represents the {@link Key} for the type of a
     * {@link ItemTypes#GOLDEN_APPLE}.
     *
     * @see GoldenAppleData
     */
    public static final Key<Value<GoldenApple>> GOLDEN_APPLE_TYPE = DummyObjectProvider.createExtendedFor(Key.class,"GOLDEN_APPLE_TYPE");

    /**
     * Represents the {@link Key} for representing the "growth stage" state
     * of a {@link BlockState}.
     *
     * @see GrowthData#growthStage()
     */
    public static final Key<MutableBoundedValue<Integer>> GROWTH_STAGE = DummyObjectProvider.createExtendedFor(Key.class,"GROWTH_STAGE");

    /**
     * Represents the {@link Key} for whether an {@link Entity} is affected by
     * gravity.
     *
     * @see GravityData#gravity()
     */
    public static final Key<Value<Boolean>> HAS_GRAVITY = DummyObjectProvider.createExtendedFor(Key.class,"HAS_GRAVITY");

    /**
     * Represents the {@link Key} for the direction an entities head is
     * rotated to.
     *
     * @see BodyPartRotationalData#headDirection()
     */
    public static final Key<Value<Vector3d>> HEAD_ROTATION = DummyObjectProvider.createExtendedFor(Key.class,"HEAD_ROTATION");

    /**
     * Represents the {@link Key} for a {@link Living}'s current health.
     *
     * @see HealthData#health()
     */
    public static final Key<MutableBoundedValue<Double>> HEALTH = DummyObjectProvider.createExtendedFor(Key.class,"HEALTH");

    /**
     * Represents the {@link Key} for how much health a half-heart on a
     * {@link Player}'s GUI will stand for.
     *
     * @see HealthScalingData#healthScale()
     */
    public static final Key<MutableBoundedValue<Double>> HEALTH_SCALE = DummyObjectProvider.createExtendedFor(Key.class,"HEALTH_SCALE");

    /**
     * Represents the {@link Key} for the height of the physical form of an
     * {@link Entity}.
     *
     * <p>Together with {@link #BASE_SIZE} this defines the size of an
     * {@link Entity}.</p>
     *
     * @see SizeData#height()
     */
    public static final Key<MutableBoundedValue<Float>> HEIGHT = DummyObjectProvider.createExtendedFor(Key.class,"HEIGHT");

    /**
     * Represents the {@link Key} for representing the "attributes hidden"
     * state of an {@link ItemStack}.
     *
     * @see HideData#hideAttributes()
     */
    public static final Key<Value<Boolean>> HIDE_ATTRIBUTES = DummyObjectProvider.createExtendedFor(Key.class,"HIDE_ATTRIBUTES");

    /**
     * Represents the {@link Key} for representing the "can destroy hidden"
     * state of an {@link ItemStack}.
     *
     * @see HideData#hideCanDestroy()
     */
    public static final Key<Value<Boolean>> HIDE_CAN_DESTROY = DummyObjectProvider.createExtendedFor(Key.class,"HIDE_CAN_DESTROY");

    /**
     * Represents the {@link Key} for representing the "can place hidden"
     * state of an {@link ItemStack}.
     *
     * @see HideData#hideCanPlace()
     */
    public static final Key<Value<Boolean>> HIDE_CAN_PLACE = DummyObjectProvider.createExtendedFor(Key.class,"HIDE_CAN_PLACE");

    /**
     * Represents the {@link Key} for representing the "enchantments hidden"
     * state of an {@link ItemStack}.
     *
     * @see HideData#hideEnchantments()
     */
    public static final Key<Value<Boolean>> HIDE_ENCHANTMENTS = DummyObjectProvider.createExtendedFor(Key.class,"HIDE_ENCHANTMENTS");

    /**
     * Represents the {@link Key} for representing the "miscellaneous hidden"
     * state of an {@link ItemStack}.
     *
     * @see HideData#hideMiscellaneous()
     */
    public static final Key<Value<Boolean>> HIDE_MISCELLANEOUS = DummyObjectProvider.createExtendedFor(Key.class,"HIDE_MISCELLANEOUS");

    /**
     * Represents the {@link Key} for representing the "unbreakable hidden"
     * state of an {@link ItemStack}.
     *
     * @see HideData#hideUnbreakable()
     */
    public static final Key<Value<Boolean>> HIDE_UNBREAKABLE = DummyObjectProvider.createExtendedFor(Key.class,"HIDE_UNBREAKABLE");

    /**
     * Represents the {@link Key} for representing the {@link Hinge}
     * of a {@link BlockState}.
     *
     * @see HingeData
     */
    public static final Key<Value<Hinge>> HINGE_POSITION = DummyObjectProvider.createExtendedFor(Key.class,"HINGE_POSITION");

    /**
     * Represents the {@link Key} for the color of a {@link Horse}.
     *
     * @see HorseData#color()
     */
    public static final Key<Value<HorseColor>> HORSE_COLOR = DummyObjectProvider.createExtendedFor(Key.class,"HORSE_COLOR");

    /**
     * Represents the {@link Key} for the style of a {@link Horse}.
     *
     * @see HorseData#style()
     */
    public static final Key<Value<HorseStyle>> HORSE_STYLE = DummyObjectProvider.createExtendedFor(Key.class,"HORSE_STYLE");

    /**
     * Represents the {@link Key} for whether an {@link Item} will not despawn
     * for an infinite time.
     *
     * @see DespawnDelayData#infinite()
     */
    public static final Key<Value<Boolean>> INFINITE_DESPAWN_DELAY = DummyObjectProvider.createExtendedFor(Key.class,"INFINITE_DESPAWN_DELAY");

    /**
     * Represents the {@link Key} for representing the "is infinite" state
     * of the pickup delay of an {@link Item}.
     *
     * @see PickupDelayData#infinite()
     */
    public static final Key<Value<Boolean>> INFINITE_PICKUP_DELAY = DummyObjectProvider.createExtendedFor(Key.class,"INFINITE_PICKUP_DELAY");

    /**
     * Represents the {@link Key} for representing the "vanish" state
     * of an {@link Entity}. This will only simply render the entity as
     * vanish, but not prevent any entity updates being sent to clients.
     * To fully "vanish" an {@link Entity}, use {@link #VANISH}.
     *
     * @see InvisibilityData#invisible()
     */
    public static final Key<Value<Boolean>> INVISIBLE = DummyObjectProvider.createExtendedFor(Key.class,"INVISIBLE");

    /**
     * Represents the {@link Key} for representing if an {@link Entity}
     * is invulnerable or not.
     *
     * <p>This does not protect from the void, players in creative mode,
     * and manual killing like the /kill command.</p>
     *
     * @see InvulnerabilityData#invulnerable()
     */
    public static final Key<Value<Boolean>> INVULNERABLE = DummyObjectProvider.createExtendedFor(Key.class,"INVULNERABLE");

    /**
     * Represents the {@link Key} for the amount of ticks an {@link Entity}
     * will remain invulnerable for.
     *
     * @see InvulnerabilityData#invulnerableTicks()
     */
    public static final Key<MutableBoundedValue<Integer>> INVULNERABILITY_TICKS = DummyObjectProvider.createExtendedFor(Key.class,"INVULNERABILITY_TICKS");

    /**
     * Represents the {@link Key} for representing the "in-wall" state of
     * {@link BlockTypes#FENCE}s.
     *
     * @see InWallData#inWall()
     */
    public static final Key<Value<Boolean>> IN_WALL = DummyObjectProvider.createExtendedFor(Key.class,"IN_WALL");

    /**
     * Represents the {@link Key} for the state whether a {@link Ageable}
     * entity is considered an "adult" and may affect breeding capabilities.
     */
    public static final Key<Value<Boolean>> IS_ADULT = DummyObjectProvider.createExtendedFor(Key.class,"IS_ADULT");

    /**
     * Represents the {@link Key} for whether a {@link Blaze} is currently
     * burning.
     *
     * <p>Unlike {@link #MAX_BURN_TIME}, the burning effect will not damage
     * the burning entity.</p>
     *
     * @see FlammableData#flammable()
     */
    public static final Key<Value<Boolean>> IS_AFLAME = DummyObjectProvider.createExtendedFor(Key.class,"IS_AFLAME");

    /**
     * Represents the {@link Key} for whether an {@link Entity} is flying.
     *
     * <p>This key only tells whether an entity is flying at the moment. On a
     * {@link Player} it does not necessarily mean that the player may toggle
     * freely between flying and walking. To check whether a player may switch
     * his flying state, check {@link #CAN_FLY}.</p>
     *
     * @see FlyingData#flying()
     */
    public static final Key<Value<Boolean>> IS_FLYING = DummyObjectProvider.createExtendedFor(Key.class,"IS_FLYING");

    /**
     * Gets the {@link Value} for whether this mob is exhibiting
     * "johnny" behavior.
     *
     * <p>In vanilla this currently only applies to {@link Vindicator}s.</p>
     *
     * @see <a href="https://minecraft.gamepedia.com/Vindicator#Behavior">
     *     The Minecraft Wiki</a> for more information about "johnny" behavior
     *     relating to vindicators
     * @see JohnnyData#johnny()
     */
    public static final Key<Value<Boolean>> IS_JOHNNY = DummyObjectProvider.createExtendedFor(Key.class, "IS_JOHNNY");

    /**
     * Represents the {@link Key} for whether a {@link Villager} is playing.
     *
     * <p>In Vanilla, this only applies to villagers that are considered
     * "babies" according to {@link #AGE}.</p>
     *
     * @see PlayingData#playing()
     */
    public static final Key<Value<Boolean>> IS_PLAYING = DummyObjectProvider.createExtendedFor(Key.class,"IS_PLAYING");

    /**
     * Represents the {@link Key} for whether an {@link Enderman} is screaming.
     *
     * @see ScreamingData#screaming()
     */
    public static final Key<Value<Boolean>> IS_SCREAMING = DummyObjectProvider.createExtendedFor(Key.class,"IS_SCREAMING");

    /**
     * Represents the {@link Key} for whether a {@link Sheep} is sheared.
     *
     * @see ShearedData#sheared()
     */
    public static final Key<Value<Boolean>> IS_SHEARED = DummyObjectProvider.createExtendedFor(Key.class,"IS_SHEARED");

    /**
     * Represents the {@link Key} for whether an {@link Entity} is silent.
     *
     * <p>A silent entity will not emit sounds or make noises.</p>
     *
     * @see SilentData#silent()
     */
    public static final Key<Value<Boolean>> IS_SILENT = DummyObjectProvider.createExtendedFor(Key.class,"IS_SILENT");

    /**
     * Represents the {@link Key} for whether a {@link Wolf} or {@link Ocelot}
     * is sitting.
     *
     * @see SittingData#sitting()
     */
    public static final Key<Value<Boolean>> IS_SITTING = DummyObjectProvider.createExtendedFor(Key.class,"IS_SITTING");

    /**
     * Represents the {@link Key} for whether a {@link Bat} or {@link Player}
     * is sleeping.
     *
     * <p>If a player is considered sleeping as per this data value, he does
     * not need to be in bed in order for the other players to be able to
     * advance through the night by going to bed.</p>
     *
     * @see SleepingData#sleeping()
     */
    public static final Key<Value<Boolean>> IS_SLEEPING = DummyObjectProvider.createExtendedFor(Key.class,"IS_SLEEPING");

    /**
     * Represents the {@link Key} for whether an {@link Entity} is sneaking.
     *
     * <p>Sneaking entities generally move slower and do not make walking
     * sounds.</p>
     *
     * @see SneakingData#sneaking()
     */
    public static final Key<Value<Boolean>> IS_SNEAKING = DummyObjectProvider.createExtendedFor(Key.class,"IS_SNEAKING");

    /**
     * Represents the {@link Key} for whether an {@link Entity} is sprinting.
     *
     * @see SprintData#sprinting()
     */
    public static final Key<Value<Boolean>> IS_SPRINTING = DummyObjectProvider.createExtendedFor(Key.class,"IS_SPRINTING");

    /**
     * Represents the {@link Key} for whether a {@link Wolf}, a
     * {@link BlockState} of {@link BlockTypes#SPONGE} or an {@link ItemStack}
     * of {@link ItemTypes#SPONGE} is wet.
     *
     * @see WetData#wet()
     */
    public static final Key<Value<Boolean>> IS_WET = DummyObjectProvider.createExtendedFor(Key.class,"IS_WET");

    /**
     * Represents the {@link Key} for the {@link BlockState} represented by
     * an {@link ItemStack}.
     *
     * @see BlockItemData#state()
     */
    public static final Key<Value<BlockState>> ITEM_BLOCKSTATE = DummyObjectProvider.createExtendedFor(Key.class,"ITEM_BLOCKSTATE");

    /**
     * Represents the {@link Key} for the durability of an {@link ItemStack}.
     *
     * @see DurabilityData#durability()
     */
    public static final Key<MutableBoundedValue<Integer>> ITEM_DURABILITY = DummyObjectProvider.createExtendedFor(Key.class,"ITEM_DURABILITY");

    /**
     * Represents the {@link Key} for the enchantments applied to an
     * {@link ItemStack}.
     *
     * <p>This data is usually applicable to all types of armor, weapons and
     * tools. Enchantments that are only stored on an item stack in order to
     * be transferred to another item (like on
     * {@link ItemTypes#ENCHANTED_BOOK}s) use the {@link #STORED_ENCHANTMENTS}
     * key instead.)</p>
     *
     * @see EnchantmentData#enchantments()
     */
    public static final Key<ListValue<Enchantment>> ITEM_ENCHANTMENTS = DummyObjectProvider.createExtendedFor(Key.class,"ITEM_ENCHANTMENTS");

    /**
     * Represents the {@link Key} for the displayed decrption ("lore") text of
     * an {@link ItemStack}.
     *
     * <p>The lore text is usually displayed when the player hovers his cursor
     * over the stack. For the contents of a book see {@link #BOOK_PAGES}
     * instead.</p>
     *
     * @see LoreData#lore()
     */
    public static final Key<ListValue<Text>> ITEM_LORE = DummyObjectProvider.createExtendedFor(Key.class,"ITEM_LORE");

    /**
     * Gets the {@link Value} for whether this vindicator is considered a
     * "johnny" vindicator. "Johnny" vindicators will deal more damage and
     * often times carry an {@link ItemTypes#IRON_AXE} of sorts.
     *
     * @deprecated In favor of {@link Keys#IS_JOHNNY} to match with the rest of
     *     API and in-case other mobs ever support "johnny" mode in
     *     any implementation. Will be removed in API 8
     */
    @Deprecated
    public static final Key<Value<Boolean>> JOHNNY_VINDICATOR = DummyObjectProvider.createExtendedFor(Key.class,"JOHNNY_VINDICATOR");

    /**
     * Represents the {@link Key} for the knockback strength applied by an
     * {@link Arrow}.
     *
     * <p>For the knockback provided by hits with a weapon according to the
     * enchantment of the same name, see {@link #ITEM_ENCHANTMENTS}.</p>
     *
     * @see KnockbackData#knockbackStrength()
     */
    public static final Key<MutableBoundedValue<Integer>> KNOCKBACK_STRENGTH = DummyObjectProvider.createExtendedFor(Key.class,"KNOCKBACK_STRENGTH");

    /**
     * Represents the {@link Key} for who last attacked an {@link Entity}.
     *
     * <p>This will usually be an entity snapshot of a {@link Living}.</p>
     *
     * <p>This data will usually only be present within 100 ticks of the attack
     * occurring.</p>
     *
     * @see DamageableData#lastAttacker()
     */
<<<<<<< HEAD
    public static final Key<OptionalValue<Living>> LAST_ATTACKER = DummyObjectProvider.createExtendedFor(Key.class,"LAST_ATTACKER");
=======
    public static final Key<OptionalValue<EntitySnapshot>> LAST_ATTACKER = KeyFactory.fake("LAST_ATTACKER");
>>>>>>> 7592de56

    /**
     * Represents the {@link Key} for the output yielded by the last command of
     * a {@link CommandBlock}.
     *
     * @see CommandData#lastOutput()
     */
    public static final Key<OptionalValue<Text>> LAST_COMMAND_OUTPUT = DummyObjectProvider.createExtendedFor(Key.class,"LAST_COMMAND_OUTPUT");

    /**
     * Represents the {@link Key} for the last amount of damage received by an
     * {@link Entity}.
     *
     * <p>This data will usually only be present within 100 ticks of the attack
     * occurring.</p>
     *
     * @see DamageableData#lastDamage()
     */
    public static final Key<OptionalValue<Double>> LAST_DAMAGE = DummyObjectProvider.createExtendedFor(Key.class,"LAST_DAMAGE");

    /**
     * Represents the {@link Key} for the last time a {@link User} has been
     * playing on the server.
     *
     * @see JoinData#lastPlayed()
     */
    public static final Key<Value<Instant>> LAST_DATE_PLAYED = DummyObjectProvider.createExtendedFor(Key.class,"LAST_DATE_PLAYED");

    /**
     * Represents the {@link Key} for representing the "layer" value of
     * {@link BlockTypes#SNOW_LAYER} and other possible layered blocks.
     *
     * @see LayeredData#layer()
     */
    public static final Key<MutableBoundedValue<Integer>> LAYER = DummyObjectProvider.createExtendedFor(Key.class,"LAYER");

    /**
     * Represents the {@link Key} for the rotation of an {@link Entity}'s left
     * arm.
     *
     * @see BodyPartRotationalData#leftArmDirection()
     */
    public static final Key<Value<Vector3d>> LEFT_ARM_ROTATION = DummyObjectProvider.createExtendedFor(Key.class,"LEFT_ARM_ROTATION");

    /**
     * Represents the {@link Key} for the rotation of an {@link Entity}'s left
     * leg.
     *
     * @see BodyPartRotationalData#leftLegDirection()
     */
    public static final Key<Value<Vector3d>> LEFT_LEG_ROTATION = DummyObjectProvider.createExtendedFor(Key.class,"LEFT_LEG_ROTATION");

    /**
     * Represents the {@link Key} for a {@link Llama}s carrying strength. The higher the strength,
     * the more items it can carry (effectively the size of inventory).
     */
    public static final Key<MutableBoundedValue<Integer>> LLAMA_STRENGTH = DummyObjectProvider.createExtendedFor(Key.class,"LLAMA_STRENGTH");

    /**
     * Represents the {@link Key} for a {@link Llama}'s {@link LlamaVariant}.
     */
    public static final Key<Value<LlamaVariant>> LLAMA_VARIANT = DummyObjectProvider.createExtendedFor(Key.class,"LLAMA_VARIANT");

    /**
     * Represents the {@link Key} for the token used to lock a
     * {@link TileEntityCarrier}.
     *
     * @see LockableData#lockToken()
     */
    public static final Key<Value<String>> LOCK_TOKEN = DummyObjectProvider.createExtendedFor(Key.class,"LOCK_TOKEN");

    /**
     * Represents the {@link Key} for the axis of a {@link BlockTypes#LOG}.
     *
     * <p>It differs from {@link #AXIS} in that a log axis may also be
     * {@link LogAxes#NONE}.</p>
     *
     * @see LogAxisData
     */
    public static final Key<Value<LogAxis>> LOG_AXIS = DummyObjectProvider.createExtendedFor(Key.class,"LOG_AXIS");

    /**
     * Represents the {@link Key} for the maximum air supply a {@link Living}
     * may have.
     *
     * <p>For the current amount of air, check {@link #REMAINING_AIR}.</p>
     *
     * @see BreathingData#maxAir()
     */
    public static final Key<MutableBoundedValue<Integer>> MAX_AIR = DummyObjectProvider.createExtendedFor(Key.class,"MAX_AIR");

    /**
     * Represents the {@link Key} for the maximum amount of ticks a
     * {@link Furnace} can burn with the currently used fuel item.
     *
     * @see FurnaceData#maxBurnTime()
     */
    public static final Key<MutableBoundedValue<Integer>> MAX_BURN_TIME = DummyObjectProvider.createExtendedFor(Key.class,"MAX_BURN_TIME");

    /**
     * Represents the {@link Key} for the total time the current
     * {@link ItemStack} in a {@link Furnace} has to be cooked.
     *
     * @see FurnaceData#maxCookTime()
     */
    public static final Key<MutableBoundedValue<Integer>> MAX_COOK_TIME = DummyObjectProvider.createExtendedFor(Key.class,"MAX_COOK_TIME");

    /**
     * Represents the {@link Key} for the maximum damage a {@link FallingBlock}
     * can deal.
     *
     * @see FallingBlockData#maxFallDamage()
     */
    public static final Key<MutableBoundedValue<Double>> MAX_FALL_DAMAGE = DummyObjectProvider.createExtendedFor(Key.class,"MAX_FALL_DAMAGE");

    /**
     * Represents the {@link Key} for the maximum health of a {@link Living}.
     *
     * @see HealthData#maxHealth()
     */
    public static final Key<MutableBoundedValue<Double>> MAX_HEALTH = DummyObjectProvider.createExtendedFor(Key.class,"MAX_HEALTH");

    /**
     * Represents the {@link Key} for representing the "moisture" state of
     * {@link BlockTypes#FARMLAND}.
     *
     * @see MoistureData#moisture()
     */
    public static final Key<MutableBoundedValue<Integer>> MOISTURE = DummyObjectProvider.createExtendedFor(Key.class,"MOISTURE");

    /**
     * Represents the {@link Key} for the pitch of a {@link Note} block.
     *
     * @see NoteData#note()
     */
    public static final Key<Value<NotePitch>> NOTE_PITCH = DummyObjectProvider.createExtendedFor(Key.class,"NOTE_PITCH");

    /**
     * Represents the {@link Key} for representing the "occupied" state of
     * {@link BlockTypes#BED}.
     *
     * @see OccupiedData#occupied()
     */
    public static final Key<Value<Boolean>> OCCUPIED = DummyObjectProvider.createExtendedFor(Key.class,"OCCUPIED");

    /**
     * Represents the {@link Key} for the type of an {@link Ocelot}.
     *
     * @see OcelotData
     */
    public static final Key<Value<OcelotType>> OCELOT_TYPE = DummyObjectProvider.createExtendedFor(Key.class,"OCELOT_TYPE");

    /**
     * Represents the {@link Key} for representing a block's offset when inside
     * a {@link Minecart}.
     *
     * @see MinecartBlockData#offset()
     */
    public static final Key<Value<Integer>> OFFSET = DummyObjectProvider.createExtendedFor(Key.class,"OFFSET");

    /**
     * Represents the {@link Key} for representing the "open" state of
     * various door typed blocks.
     *
     * @see OpenData#open()
     */
    public static final Key<Value<Boolean>> OPEN = DummyObjectProvider.createExtendedFor(Key.class,"OPEN");

    /**
     * Represents the {@link ParrotVariant variant} of a {@link Parrot}.
     *
     * @see ParrotData#type()
     */
    public static final Key<Value<ParrotVariant>> PARROT_VARIANT = DummyObjectProvider.createExtendedFor(Key.class,"PARROT_VARIANT");

    /**
     * Represents the {@link Key} for the amount of ticks a {@link Furnace} has
     * already been burning with the current fuel item.
     *
     * <p>Once this value reaches the one of {@link #MAX_BURN_TIME}, the
     * furnace will require more fuel in order to keep burning.</p>
     *
     * @see FurnaceData#passedBurnTime()
     */
    public static final Key<MutableBoundedValue<Integer>> PASSED_BURN_TIME = DummyObjectProvider.createExtendedFor(Key.class,"PASSED_BURN_TIME");

    /**
     * Represents the {@link Key} for the amount of ticks a {@link Furnace} has
     * been cooking the current item for.
     *
     * <p>Once this value reaches the one of {@link #MAX_COOK_TIME}, the
     * item will be finished cooking.</p>
     *
     * @see FurnaceData#passedCookTime()
     */
    public static final Key<MutableBoundedValue<Integer>> PASSED_COOK_TIME = DummyObjectProvider.createExtendedFor(Key.class,"PASSED_COOK_TIME");

    /**
     * Represents the {@link Key} for the entities that act as passengers for
     * an {@link Entity}.
     *
     * <p>For example, a {@link Player} riding on a {@link Horse} or a
     * {@link Pig} would be considered its passenger.</p>
     *
     * @see PassengerData#passengers()
     */
    public static final Key<ListValue<UUID>> PASSENGERS = DummyObjectProvider.createExtendedFor(Key.class,"PASSENGERS");

    /**
     * Represents the {@link Key} for whether an {@link Entity} will be
     * prevented from despawning.
     *
     * <p>In Vanilla, entities may despawn if the player moves too far from
     * them. A persisting entity will not be removed due to no players being
     * near it.</p>
     *
     * @see PersistingData#persists()
     */
    public static final Key<Value<Boolean>> PERSISTS = DummyObjectProvider.createExtendedFor(Key.class,"PERSISTS");

    /**
     * Represents the {@link Key} for representing the pickup delay
     * of an {@link Item}.
     *
     * @see PickupDelayData#delay()
     */
    public static final Key<MutableBoundedValue<Integer>> PICKUP_DELAY = DummyObjectProvider.createExtendedFor(Key.class,"PICKUP_DELAY");

    /**
     * Represents the {@link Key} for the "pickup rule" of an {@link Arrow}.
     *
     * @see PickupRuleData
     */
    public static final Key<Value<PickupRule>> PICKUP_RULE = DummyObjectProvider.createExtendedFor(Key.class,"PICKUP_RULE");

    /**
     * Represents the {@link Key} for whether a {@link Pig} is saddled.
     *
     * @see PigSaddleData#saddle()
     */
    public static final Key<Value<Boolean>> PIG_SADDLE = DummyObjectProvider.createExtendedFor(Key.class,"PIG_SADDLE");

    /**
     * Represents the {@link Key} for representing the {@link PistonType}
     * of a {@link BlockTypes#PISTON}.
     *
     * @see PistonData
     */
    public static final Key<Value<PistonType>> PISTON_TYPE = DummyObjectProvider.createExtendedFor(Key.class,"PISTON_TYPE");

    /**
     * Represents the {@link Key} for which block types an {@link ItemStack}
     * may be placed on.
     *
     * @see PlaceableData#placeable()
     */
    public static final Key<SetValue<BlockType>> PLACEABLE_BLOCKS = DummyObjectProvider.createExtendedFor(Key.class,"PLACEABLE_BLOCKS");

    /**
     * Represents the {@link Key} for representing the {@link PlantType}
     * of a {@link BlockState}.
     *
     * @see PlantData
     */
    public static final Key<Value<PlantType>> PLANT_TYPE = DummyObjectProvider.createExtendedFor(Key.class,"PLANT_TYPE");

    /**
     * Represents the {@link Key} for whether an {@link IronGolem} has been
     * created by a {@link Player}.
     *
     * @see PlayerCreatedData#playerCreated()
     */
    public static final Key<Value<Boolean>> PLAYER_CREATED = DummyObjectProvider.createExtendedFor(Key.class,"PLAYER_CREATED");

    /**
     * Represents the {@link Key} for representing the {@link PortionType}
     * of a {@link BlockState}.
     *
     * @see PortionData
     */
    public static final Key<Value<PortionType>> PORTION_TYPE = DummyObjectProvider.createExtendedFor(Key.class,"PORTION_TYPE");

    /**
     * Represents the {@link Key} for which potion effects are present on an
     * {@link Entity} or stored on an {@link ItemStack}.
     *
     * @see PotionEffectData#effects()
     */
    public static final Key<ListValue<PotionEffect>> POTION_EFFECTS = DummyObjectProvider.createExtendedFor(Key.class,"POTION_EFFECTS");

    /**
     * Represents the {@link Key} for representing the "power" state
     * of a {@link BlockState}.
     *
     * <p>Applies to blocks that may emit a Redstone signal of variable
     * strength, such as {@link BlockTypes#REDSTONE_WIRE},
     * {@link BlockTypes#DAYLIGHT_DETECTOR},
     * {@link BlockTypes#LIGHT_WEIGHTED_PRESSURE_PLATE} etc.</p>
     *
     * @see RedstonePoweredData#power()
     */
    public static final Key<MutableBoundedValue<Integer>> POWER = DummyObjectProvider.createExtendedFor(Key.class,"POWER");

    /**
     * Represents the {@link Key} for representing the "powered" state
     * of a {@link BlockState}.
     *
     * <p>Applies to blocks that may be powered in order to emit a
     * Redstone signal of consistently maximum strength, such as
     * {@link BlockTypes#LEVER}, {@link BlockTypes#WOODEN_BUTTON},
     * {@link BlockTypes#WOODEN_PRESSURE_PLATE}, and their stone
     * counterparts.</p>
     *
     * @see PoweredData#powered()
     */
    public static final Key<Value<Boolean>> POWERED = DummyObjectProvider.createExtendedFor(Key.class,"POWERED");

    /**
     * Represents the {@link Key} for representing the {@link PrismarineType}
     * of a {@link BlockState}.
     *
     * @see PrismarineData
     */
    public static final Key<Value<PrismarineType>> PRISMARINE_TYPE = DummyObjectProvider.createExtendedFor(Key.class,"PRISMARINE_TYPE");

    /**
     * Represents the {@link Key} for representing the {@link QuartzType}
     * of a {@link BlockState}.
     *
     * @see QuartzData
     */
    public static final Key<Value<QuartzType>> QUARTZ_TYPE = DummyObjectProvider.createExtendedFor(Key.class,"QUARTZ_TYPE");

    /**
     * Represents the {@link Key} for the type of a {@link Rabbit}.
     *
     * @see RabbitData
     */
    public static final Key<Value<RabbitType>> RABBIT_TYPE = DummyObjectProvider.createExtendedFor(Key.class,"RABBIT_TYPE");

    /**
     * Represents the {@link Key} for representing the {@link RailDirection}
     * of a {@link BlockState}.
     *
     * @see RailDirectionData
     */
    public static final Key<Value<RailDirection>> RAIL_DIRECTION = DummyObjectProvider.createExtendedFor(Key.class,"RAIL_DIRECTION");

    /**
     * Represents the {@link Key} for how much air a {@link Living} has left.
     *
     * @see BreathingData#remainingAir()
     */
    public static final Key<MutableBoundedValue<Integer>> REMAINING_AIR = DummyObjectProvider.createExtendedFor(Key.class,"REMAINING_AIR");

    /**
     * Represents the {@link Key} for how many more ticks the current brewing
     * process of a {@link BrewingStand} will take.
     *
     * <p>If nothing is being brewed, the remaining brew time will be 0.</p>
     *
     * @see BrewingStandData#remainingBrewTime()
     */
    public static final Key<MutableBoundedValue<Integer>> REMAINING_BREW_TIME = DummyObjectProvider.createExtendedFor(Key.class,"REMAINING_BREW_TIME");

    /**
     * Represents the {@link Key} for representing the {@link BlockState}
     * inside a {@link Minecart}.
     *
     * @see MinecartBlockData#block()
     */
    public static final Key<Value<BlockState>> REPRESENTED_BLOCK = DummyObjectProvider.createExtendedFor(Key.class,"REPRESENTED_BLOCK");

    /**
     * Represents the {@link Key} for the item displayed in an
     * {@link ItemFrame}.
     *
     * @see RepresentedItemData#item()
     */
    public static final Key<Value<ItemStackSnapshot>> REPRESENTED_ITEM = DummyObjectProvider.createExtendedFor(Key.class,"REPRESENTED_ITEM");

    /**
     * Represents the {@link Key} for the player represented by a
     * {@link BlockTypes#SKULL} block or a {@link ItemTypes#SKULL} item stack.
     *
     * <p>This will have no effect unless the {@link #SKULL_TYPE} is set to
     * {@link SkullTypes#PLAYER}.</p>
     *
     * @see RepresentedPlayerData#owner()
     */
    public static final Key<Value<GameProfile>> REPRESENTED_PLAYER = DummyObjectProvider.createExtendedFor(Key.class,"REPRESENTED_PLAYER");

    /**
     * Represents the {@link Key} for the spawn locations a {@link Player}
     * may have for various worlds based on {@link UUID} of the world.
     *
     * @see RespawnLocationData#respawnLocation()
     */
    public static final Key<MapValue<UUID, RespawnLocation>> RESPAWN_LOCATIONS = DummyObjectProvider.createExtendedFor(Key.class,"RESPAWN_LOCATIONS");

    /**
     * Represents the {@link Key} for the rotation of an {@link Entity}'s right
     * arm.
     *
     * @see BodyPartRotationalData#rightArmDirection()
     */
    public static final Key<Value<Vector3d>> RIGHT_ARM_ROTATION = DummyObjectProvider.createExtendedFor(Key.class,"RIGHT_ARM_ROTATION");

    /**
     * Represents the {@link Key} for the rotation of an {@link Entity}'s right
     * leg.
     *
     * @see BodyPartRotationalData#rightLegDirection()
     */
    public static final Key<Value<Vector3d>> RIGHT_LEG_ROTATION = DummyObjectProvider.createExtendedFor(Key.class,"RIGHT_LEG_ROTATION");

    /**
     * Represents the {@link Key} for the {@link Rotation} of a block or an
     * {@link ItemFrame}.
     *
     * @see RotationalData
     */
    public static final Key<Value<Rotation>> ROTATION = DummyObjectProvider.createExtendedFor(Key.class,"ROTATION");

    /**
     * Represents the {@link Key} for representing the {@link SandstoneType}
     * of a {@link BlockState}.
     *
     * @see SandstoneData
     */
    public static final Key<Value<SandstoneType>> SANDSTONE_TYPE = DummyObjectProvider.createExtendedFor(Key.class,"SANDSTONE_TYPE");

    /**
     * Represents the {@link Key} for representing the {@link SandType}
     * of a {@link BlockState}.
     *
     * @see SandData
     */
    public static final Key<Value<SandType>> SAND_TYPE = DummyObjectProvider.createExtendedFor(Key.class,"SAND_TYPE");

    /**
     * Represents the {@link Key} for the current saturation of a {@link Living}.
     *
     * <p>When the saturation reaches 0, the {@link #FOOD_LEVEL} will decrease
     * and the saturation will be reset to maximum.</p>
     *
     * @see FoodData#saturation()
     */
    public static final Key<MutableBoundedValue<Double>> SATURATION = DummyObjectProvider.createExtendedFor(Key.class,"SATURATION");

    /**
     * Represents the {@link Key} for the "scale" for the size of an
     * {@link Entity}.
     *
     * @see SizeData#scale()
     */
    public static final Key<MutableBoundedValue<Float>> SCALE = DummyObjectProvider.createExtendedFor(Key.class,"SCALE");

    /**
     * Represents the {@link Key} for representing the "seamless" state
     * of a {@link BlockState}.
     *
     * @see SeamlessData#seamless()
     */
    public static final Key<Value<Boolean>> SEAMLESS = DummyObjectProvider.createExtendedFor(Key.class,"SEAMLESS");

    /**
     * Represents the {@link Key} for representing the "should drop" state
     * of a {@link BlockState}.
     *
     * @see DropData#willDrop()
     */
    public static final Key<Value<Boolean>> SHOULD_DROP = DummyObjectProvider.createExtendedFor(Key.class,"SHOULD_DROP");

    /**
     * Represents the {@link Key} for representing the {@link ShrubType}
     * of a {@link BlockState}.
     *
     * @see ShrubData
     */
    public static final Key<Value<ShrubType>> SHRUB_TYPE = DummyObjectProvider.createExtendedFor(Key.class,"SHRUB_TYPE");

    /**
     * Represents the {@link Key} for the lines displayed on a {@link Sign}.
     *
     * @see SignData#lines()
     */
    public static final Key<ListValue<Text>> SIGN_LINES = DummyObjectProvider.createExtendedFor(Key.class,"SIGN_LINES");

    /**
     * Represents the {@link Key} for the skin of a {@link Humanoid}.
     *
     * <p>Skins can only be manipulated by supplying the UUID of a player
     * having that skin. The binary skin data is signed by Mojang so fully
     * customized skins are not possible.</p>
     *
     * @see SkinData#skinUniqueId()
     */
    public static final Key<Value<UUID>> SKIN_UNIQUE_ID = DummyObjectProvider.createExtendedFor(Key.class,"SKIN_UNIQUE_ID");

    /**
     * Represents the {@link Key} for the type of skull a block or item stack
     * has.
     *
     * @see SkullData
     */
    public static final Key<Value<SkullType>> SKULL_TYPE = DummyObjectProvider.createExtendedFor(Key.class,"SKULL_TYPE");

    /**
     * Represents the {@link Key} for representing the {@link SlabType}
     * of a {@link BlockState}.
     *
     * @see SlabData
     */
    public static final Key<Value<SlabType>> SLAB_TYPE = DummyObjectProvider.createExtendedFor(Key.class,"SLAB_TYPE");

    /**
     * Represents the {@link Key} for the size of a {@link Slime}.
     *
     * @see SlimeData#size()
     */
    public static final Key<MutableBoundedValue<Integer>> SLIME_SIZE = DummyObjectProvider.createExtendedFor(Key.class,"SLIME_SIZE");

    /**
     * Represents the {@link Key} for representing the "snowed" state
     * of a {@link BlockState}.
     *
     * @see SnowedData#hasSnow()
     */
    public static final Key<Value<Boolean>> SNOWED = DummyObjectProvider.createExtendedFor(Key.class,"SNOWED");

    /**
     * Represents the {@link Key} for the entity type spawned by an
     * {@link ItemStack} of the type {@link ItemTypes#SPAWN_EGG}.
     *
     * <p>For the type of entity spawned by a {@link Spawner}, see {@link #SPAWNER_ENTITIES}.</p>
     *
     * @see SpawnableData
     */
    public static final Key<Value<EntityType>> SPAWNABLE_ENTITY_TYPE = DummyObjectProvider.createExtendedFor(Key.class,"SPAWNABLE_ENTITY_TYPE");

    /**
     * Represents the {@link Key} for the list of {@link EntityArchetype}s able to be spawned
     * by a {@link Spawner}.
     *
     * @see MobSpawnerData#possibleEntitiesToSpawn()
     */
    public static final Key<WeightedCollectionValue<EntityArchetype>> SPAWNER_ENTITIES = DummyObjectProvider.createExtendedFor(Key.class,"SPAWNER_ENTITIES");

    /**
     * Represents the {@link Key} for the maximum amount of ticks between two
     * batches of entities spawned by a {@link Spawner}.
     *
     * @see MobSpawnerData#maximumSpawnDelay()
     */
    public static final Key<MutableBoundedValue<Short>> SPAWNER_MAXIMUM_DELAY = DummyObjectProvider.createExtendedFor(Key.class,"SPAWNER_MAXIMUM_DELAY");

    /**
     * Represents the {@link Key} for the maximum number of entities around a
     * {@link Spawner}. A spawner will not spawn entities if there are more
     * entities around than this value permits.
     *
     * @see MobSpawnerData#maximumNearbyEntities()
     */
    public static final Key<MutableBoundedValue<Short>> SPAWNER_MAXIMUM_NEARBY_ENTITIES = DummyObjectProvider.createExtendedFor(Key.class,"SPAWNER_MAXIMUM_NEARBY_ENTITIES");

    /**
     * Represents the {@link Key} for the minimum amount of ticks between two
     * batches of entities spawned by a {@link Spawner}.
     *
     * @see MobSpawnerData#minimumSpawnDelay()
     */
    public static final Key<MutableBoundedValue<Short>> SPAWNER_MINIMUM_DELAY = DummyObjectProvider.createExtendedFor(Key.class,"SPAWNER_MINIMUM_DELAY");

    /**
     * Represents the {@link Key} for the next entity that will be spawned
     * by a {@link Spawner}.
     *
     * <p>Normally the entities to be spawned are determined by a random value
     * applied to the {@link #SPAWNER_ENTITIES} weighted collection. If this
     * value exists, it will override the random spawn with a definite one.</p>
     *
     * @see MobSpawnerData#nextEntityToSpawn()
     */
    public static final Key<Value<WeightedSerializableObject<EntityArchetype>>> SPAWNER_NEXT_ENTITY_TO_SPAWN = DummyObjectProvider.createExtendedFor(Key.class,"SPAWNER_NEXT_ENTITY_TO_SPAWN");

    /**
     * Represents the {@link Key} for the remaining number of ticks to pass
     * before another attempt to spawn entities is made by a {@link Spawner}.
     *
     * @see MobSpawnerData#remainingDelay()
     */
    public static final Key<MutableBoundedValue<Short>> SPAWNER_REMAINING_DELAY = DummyObjectProvider.createExtendedFor(Key.class,"SPAWNER_REMAINING_DELAY");

    /**
     * Represents the {@link Key} for how close a {@link Player} has to be
     * around the {@link Spawner} in order for it to attempt to spawn entities.
     *
     * @see MobSpawnerData#requiredPlayerRange()
     */
    public static final Key<MutableBoundedValue<Short>> SPAWNER_REQUIRED_PLAYER_RANGE = DummyObjectProvider.createExtendedFor(Key.class,"SPAWNER_REQUIRED_PLAYER_RANGE");

    /**
     * Represents the {@link Key} for how many entities a {@link Spawner} has
     * spawned so far.
     *
     * @see MobSpawnerData#spawnCount()
     */
    public static final Key<MutableBoundedValue<Short>> SPAWNER_SPAWN_COUNT = DummyObjectProvider.createExtendedFor(Key.class,"SPAWNER_SPAWN_COUNT");

    /**
     * Represents the {@link Key} for how far away from the {@link Spawner} the
     * entities spawned by it may appear.
     *
     * @see MobSpawnerData#spawnRange()
     */
    public static final Key<MutableBoundedValue<Short>> SPAWNER_SPAWN_RANGE = DummyObjectProvider.createExtendedFor(Key.class,"SPAWNER_SPAWN_RANGE");

    /**
     * Represents the {@link Key} for representing the {@link StairShape}
     * of a {@link BlockState}.
     *
     * @see StairShapeData
     */
    public static final Key<Value<StairShape>> STAIR_SHAPE = DummyObjectProvider.createExtendedFor(Key.class,"STAIR_SHAPE");

    /**
     * Represents the {@link Key} for the {@link Statistic}s of a {@link Player}.
     *
     * @see StatisticData
     */
    public static final Key<MapValue<Statistic, Long>> STATISTICS = DummyObjectProvider.createExtendedFor(Key.class,"STATISTICS");

    /**
     * Represents the {@link Key} for representing the {@link StoneType}
     * of a {@link BlockState}.
     *
     * @see StoneData
     */
    public static final Key<Value<StoneType>> STONE_TYPE = DummyObjectProvider.createExtendedFor(Key.class,"STONE_TYPE");

    /**
     * Represents the {@link Key} for the enchantments stored on an
     * {@link ItemStack}.
     *
     * <p>Stored enchantments are meant to be transferred. Usually this key
     * applies to {@link ItemTypes#ENCHANTED_BOOK} stacks. Enchantments
     * affecting the item stack are retrieved via {@link #ITEM_ENCHANTMENTS}
     * instead.</p>
     *
     * @see StoredEnchantmentData#enchantments()
     */
    public static final Key<ListValue<Enchantment>> STORED_ENCHANTMENTS = DummyObjectProvider.createExtendedFor(Key.class,"STORED_ENCHANTMENTS");

    /**
     * Represents the {@link Key} for representing the mode of a {@link Structure}.
     *
     * @see StructureData#mode()
     */
    public static final Key<Value<String>> STRUCTURE_AUTHOR = DummyObjectProvider.createExtendedFor(Key.class,"STRUCTURE_AUTHOR");

    /**
     * Represents the {@link Key} for representing the mode of a {@link Structure}.
     *
     * @see StructureData#mode()
     */
    public static final Key<Value<Boolean>> STRUCTURE_IGNORE_ENTITIES = DummyObjectProvider.createExtendedFor(Key.class,"STRUCTURE_IGNORE_ENTITIES");

    /**
     * Represents the {@link Key} for representing the mode of a {@link Structure}.
     *
     * @see StructureData#mode()
     */
    public static final Key<Value<Float>> STRUCTURE_INTEGRITY = DummyObjectProvider.createExtendedFor(Key.class,"STRUCTURE_INTEGRITY");

    /**
     * Represents the {@link Key} for representing the mode of a {@link Structure}.
     *
     * @see StructureData#mode()
     */
    public static final Key<Value<StructureMode>> STRUCTURE_MODE = DummyObjectProvider.createExtendedFor(Key.class,"STRUCTURE_MODE");

    /**
     * Represents the {@link Key} for representing the position of a {@link Structure}.
     *
     * @see StructureData#size()
     */
    public static final Key<Value<Vector3i>> STRUCTURE_POSITION = DummyObjectProvider.createExtendedFor(Key.class,"STRUCTURE_POSITION");

    /**
     * Represents the {@link Key} for representing the mode of a {@link Structure}.
     *
     * @see StructureData#mode()
     */
    public static final Key<Value<Boolean>> STRUCTURE_POWERED = DummyObjectProvider.createExtendedFor(Key.class,"STRUCTURE_POWERED");

    /**
     * Represents the {@link Key} for representing the mode of a {@link Structure}.
     *
     * @see StructureData#mode()
     */
    public static final Key<Value<Long>> STRUCTURE_SEED = DummyObjectProvider.createExtendedFor(Key.class,"STRUCTURE_SEED");

    /**
     * Represents the {@link Key} for representing the mode of a {@link Structure}.
     *
     * @see StructureData#mode()
     */
    public static final Key<Value<Boolean>> STRUCTURE_SHOW_AIR = DummyObjectProvider.createExtendedFor(Key.class,"STRUCTURE_SHOW_AIR");

    /**
     * Represents the {@link Key} for representing the mode of a {@link Structure}.
     *
     * @see StructureData#mode()
     */
    public static final Key<Value<Boolean>> STRUCTURE_SHOW_BOUNDING_BOX = DummyObjectProvider.createExtendedFor(Key.class,"STRUCTURE_SHOW_BOUNDING_BOX");

    /**
     * Represents the {@link Key} for representing the size of a {@link Structure}.
     *
     * @see StructureData#size()
     */
    public static final Key<Value<Vector3i>> STRUCTURE_SIZE = DummyObjectProvider.createExtendedFor(Key.class,"STRUCTURE_SIZE");

    /**
     * Represents the {@link Key} for representing the amount of "stuck arrows"
     * in {@link Living} entities.
     *
     * @see StuckArrowsData#stuckArrows()
     */
    public static final Key<MutableBoundedValue<Integer>> STUCK_ARROWS = DummyObjectProvider.createExtendedFor(Key.class,"STUCK_ARROWS");

    /**
     * Reprsents a key for the amount of successful executions of a command
     * stored in a {@link CommandBlock} or {@link CommandBlockMinecart}.
     *
     * @see CommandData#successCount()
     */
    public static final Key<MutableBoundedValue<Integer>> SUCCESS_COUNT = DummyObjectProvider.createExtendedFor(Key.class,"SUCCESS_COUNT");

    /**
     * Represents the {@link Key} for representing the "suspended" state
     * of a {@link BlockState}.
     */
    public static final Key<Value<Boolean>> SUSPENDED = DummyObjectProvider.createExtendedFor(Key.class,"SUSPENDED");

    /**
     * Represents the {@link Key} for the owner uuid of a tamed {@link Animal}.
     *
     * <p>Tamable animals in Vanilla may be a {@link Wolf}, an {@link Ocelot}
     * or a {@link Horse}.</p>
     *
     * @see TameableData#owner()
     */
    public static final Key<OptionalValue<UUID>> TAMED_OWNER = DummyObjectProvider.createExtendedFor(Key.class,"TAMED_OWNER");

    /**
     * Represents the {@link Key} for the location targeted by an
     * {@link EnderPearl} or a compass held by a {@link Player}.
     *
     * @see TargetedLocationData#target()
     */
    public static final Key<Value<Vector3d>> TARGETED_LOCATION = DummyObjectProvider.createExtendedFor(Key.class,"TARGETED_LOCATION");

    /**
     * Represents the {@link Key} for the remaining fuse time in ticks of a
     * {@link FusedExplosive}. This value may be set to an arbitrary value
     * if the explosive is not primed.
     *
     * @see FuseData#ticksRemaining()
     */
    public static final Key<Value<Integer>> TICKS_REMAINING = DummyObjectProvider.createExtendedFor(Key.class,"TICKS_REMAINING");

    /**
     * Represents the {@link Key} for the full amount of experience a
     * {@link Player} has.
     *
     * @see ExperienceHolderData#totalExperience()
     */
    public static final Key<MutableBoundedValue<Integer>> TOTAL_EXPERIENCE = DummyObjectProvider.createExtendedFor(Key.class,"TOTAL_EXPERIENCE");

    /**
     * Represents the {@link Key} for whether a {@link CommandBlock} does track
     * its output.
     *
     * <p>If this is set, the output of the most recent execution can be
     * retrieved using {@link #LAST_COMMAND_OUTPUT}.</p>
     *
     * @see CommandData#doesTrackOutput()
     */
    public static final Key<Value<Boolean>> TRACKS_OUTPUT = DummyObjectProvider.createExtendedFor(Key.class,"TRACKS_OUTPUT");

    /**
     * Represents the {@link Key} for the {@link TradeOffer}s offered by a
     * {@link Villager}.
     *
     * @see TradeOfferData#tradeOffers()
     */
    public static final Key<ListValue<TradeOffer>> TRADE_OFFERS = DummyObjectProvider.createExtendedFor(Key.class,"TRADE_OFFERS");

    /**
     * Represents the {@link Key} for representing the {@link TreeType}
     * of a {@link BlockState}.
     *
     * @see TreeData
     */
    public static final Key<Value<TreeType>> TREE_TYPE = DummyObjectProvider.createExtendedFor(Key.class,"TREE_TYPE");

    /**
     * Represents the {@link Key} for whether an {@link ItemStack} is unbreakable.
     *
     * <p>Setting this to {@code  true} will prevent the item stack's
     * {@link #ITEM_DURABILITY} from changing.</p>
     *
     * @see DurabilityData#unbreakable()
     */
    public static final Key<Value<Boolean>> UNBREAKABLE = DummyObjectProvider.createExtendedFor(Key.class,"UNBREAKABLE");

    /**
     * Gets the {@link Key} for the "vanish" state of an {@link Entity}.
     *
     * <p>The presence of a vanished entity will not be made known to a client;
     * no packets pertaining to this entity are sent. Client-side, this entity
     * will cease to exist. Server-side it may still be targeted by hostile
     * entities or collide with other entities.</p>
     *
     * <p>Vanishing an {@link Entity} ridden by other entities (see
     * {@link #PASSENGERS} will cause problems.</p>
     *
     * @see Keys#VANISH
     */
    public static final Key<Value<Boolean>> VANISH = DummyObjectProvider.createExtendedFor(Key.class,"VANISH");

    /**
     * Represents the {@link Key} for whether an {@link Entity} ignores collision
     * with other entities.
     *
     * <p>This state will be ignored if the {@link Entity} is not also
     * vanished as per {@link #VANISH}.</p>
     *
     * @see InvisibilityData#ignoresCollisionDetection()
     */
    public static final Key<Value<Boolean>> VANISH_IGNORES_COLLISION = DummyObjectProvider.createExtendedFor(Key.class,"VANISH_IGNORES_COLLISION");

    /**
     * Represents the {@link Key} for
     * Gets the {@link Value} for whether an {@link Entity} can be targeted for
     * attack by another entity. This prevents neither {@link Player}s from
     * attacking the entity nor will it be protected from untargeted damage
     * like fire or explosions.
     *
     * <p>This state will be ignored if the {@link Entity} is not also
     * vanished as per {@link #VANISH}.}.</p>
     *
     * @see InvisibilityData#untargetable()
     */
    public static final Key<Value<Boolean>> VANISH_PREVENTS_TARGETING = DummyObjectProvider.createExtendedFor(Key.class,"VANISH_PREVENTS_TARGETING");

    /**
     * Represents the {@link Key} for the vehicle an {@link Entity} is riding.
     *
     * <p>Vehicles may be nested as a vehicle might itself ride another entity.
     * To get the vehicle on bottom, use {@link #BASE_VEHICLE}.</p>
     *
     * @see VehicleData#vehicle()
     */
    public static final Key<Value<EntitySnapshot>> VEHICLE = DummyObjectProvider.createExtendedFor(Key.class,"VEHICLE");

    /**
     * Represents the {@link Key} for the velocity of an {@link Entity}.
     *
     * @see VelocityData#velocity()
     */
    public static final Key<Value<Vector3d>> VELOCITY = DummyObjectProvider.createExtendedFor(Key.class,"VELOCITY");

    /**
     * Represents the {@link Key} for the speed at which an entity walks.
     *
     * @see MovementSpeedData#walkSpeed()
     */
    public static final Key<Value<Double>> WALKING_SPEED = DummyObjectProvider.createExtendedFor(Key.class,"WALKING_SPEED");

    /**
     * Represents the {@link Key} for the type of
     * {@link BlockTypes#COBBLESTONE_WALL} blocks.
     *
     * @see WallData
     */
    public static final Key<Value<WallType>> WALL_TYPE = DummyObjectProvider.createExtendedFor(Key.class,"WALL_TYPE");

    /**
     * Represents the {@link Key} for whether a thrown {@link EyeOfEnder} will
     * shatter.
     *
     * @see ShatteringData#willShatter()
     */
    public static final Key<Value<Boolean>> WILL_SHATTER = DummyObjectProvider.createExtendedFor(Key.class,"WILL_SHATTER");

    /**
     * Represents the {@link Key} for how a {@link BlockTypes#REDSTONE_WIRE} is
     * connected to its neighboring blocks.
     *
     * @see WireAttachmentData#wireAttachments()
     */
    public static final Key<MapValue<Direction, WireAttachmentType>> WIRE_ATTACHMENTS = DummyObjectProvider.createExtendedFor(Key.class,"WIRE_ATTACHMENTS");

    /**
     * Represents the {@link Key} for how a {@link BlockTypes#REDSTONE_WIRE} is
     * connected to its neighboring block to the {@link Direction#EAST}.
     *
     * @see WireAttachmentData#wireAttachmentEast()
     */
    public static final Key<Value<WireAttachmentType>> WIRE_ATTACHMENT_EAST = DummyObjectProvider.createExtendedFor(Key.class,"WIRE_ATTACHMENT_EAST");

    /**
     * Represents the {@link Key} for how a {@link BlockTypes#REDSTONE_WIRE} is
     * connected to its neighboring block to the {@link Direction#NORTH}.
     *
     * @see WireAttachmentData#wireAttachmentNorth()
     */
    public static final Key<Value<WireAttachmentType>> WIRE_ATTACHMENT_NORTH = DummyObjectProvider.createExtendedFor(Key.class,"WIRE_ATTACHMENT_NORTH");

    /**
     * Represents the {@link Key} for how a {@link BlockTypes#REDSTONE_WIRE} is
     * connected to its neighboring block to the {@link Direction#SOUTH}.
     *
     * @see WireAttachmentData#wireAttachmentSouth()
     */
    public static final Key<Value<WireAttachmentType>> WIRE_ATTACHMENT_SOUTH = DummyObjectProvider.createExtendedFor(Key.class,"WIRE_ATTACHMENT_SOUTH");

    /**
     * Represents the {@link Key} for how a {@link BlockTypes#REDSTONE_WIRE} is
     * connected to its neighboring block to the {@link Direction#WEST}.
     *
     * @see WireAttachmentData#wireAttachmentWest()
     */
    public static final Key<Value<WireAttachmentType>> WIRE_ATTACHMENT_WEST = DummyObjectProvider.createExtendedFor(Key.class,"WIRE_ATTACHMENT_WEST");

    // SORTFIELDS:OFF

    private Keys() {}
}<|MERGE_RESOLUTION|>--- conflicted
+++ resolved
@@ -1335,11 +1335,8 @@
      *
      * @see DamageableData#lastAttacker()
      */
-<<<<<<< HEAD
-    public static final Key<OptionalValue<Living>> LAST_ATTACKER = DummyObjectProvider.createExtendedFor(Key.class,"LAST_ATTACKER");
-=======
-    public static final Key<OptionalValue<EntitySnapshot>> LAST_ATTACKER = KeyFactory.fake("LAST_ATTACKER");
->>>>>>> 7592de56
+    public static final Key<OptionalValue<EntitySnapshot>> LAST_ATTACKER = DummyObjectProvider.createExtendedFor(Key.class,"LAST_ATTACKER");
+
 
     /**
      * Represents the {@link Key} for the output yielded by the last command of
